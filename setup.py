"""geokube framework"""
import setuptools
from distutils.util import convert_path

main_ns = {}
ver_path = convert_path("geokube/version.py")
with open(ver_path) as ver_file:
    exec(ver_file.read(), main_ns)

with open("README.md", "r") as f:
    long_description = f.read()

setuptools.setup(
    name="geokube",
    version=main_ns["__version__"],
    author="geokube Contributors",
    author_email="geokube@googlegroups.com",
    description="Python package for Earth Science Data Analysis",
    long_description=long_description,
    long_description_content_type="text/markdown",
    url="https://github.com/geokube/geokube",
    packages=setuptools.find_packages(),
    install_requires=[
<<<<<<< HEAD
=======
        "black",
        "bokeh==2.4",
>>>>>>> d85c13b4
        "cf_units",
        "dask",
        "distributed",
        "intake>=0.6.5",
        "xarray",
        "hvplot",
        "pytest-cov",
        "pytest",
        "netCDF4",
        "scipy",
        "metpy",
        "pyarrow",
    ],
    classifiers=[
        "Development Status :: 3 - Alpha",
        "Environment :: Web Environment",
        "Intended Audience :: Science/Research",
        "License :: OSI Approved :: Apache Software License",
        "Natural Language :: English",
        "Operating System :: OS Independent",
        "Programming Language :: Python :: 3",
        "Topic :: Scientific/Engineering :: Earth Science",
    ],
    python_requires=">=3.9",
    license="Apache License, Version 2.0",
    package_data={"geokube": ["static/css/*.css", "static/html/*.html"]},
)<|MERGE_RESOLUTION|>--- conflicted
+++ resolved
@@ -21,11 +21,6 @@
     url="https://github.com/geokube/geokube",
     packages=setuptools.find_packages(),
     install_requires=[
-<<<<<<< HEAD
-=======
-        "black",
-        "bokeh==2.4",
->>>>>>> d85c13b4
         "cf_units",
         "dask",
         "distributed",
