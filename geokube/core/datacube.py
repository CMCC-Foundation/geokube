--- conflicted
+++ resolved
@@ -120,12 +120,8 @@
             item = self.domain[key]
             if item is None:
                 raise KeyError(
-<<<<<<< HEAD
-                    f"Key `{key}` of type `{type(key)}` is not found in the DataCube",
-=======
                     f"Key `{key}` of type `{type(key)}` is not found in the"
                     " DataCube"
->>>>>>> fc839dd8
                 )
             return item
 
@@ -216,13 +212,9 @@
         )
 
     @geokube_logging
-<<<<<<< HEAD
-    def interpolate(self, domain: Domain, method: str = "nearest") -> "DataCube":
-=======
     def interpolate(
         self, domain: Domain, method: str = "nearest"
     ) -> "DataCube":
->>>>>>> fc839dd8
         return DataCube(
             fields=[
                 self._fields[k].interpolate(domain=domain, method=method)
