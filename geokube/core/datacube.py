import json
import logging
import re
import warnings
from collections import defaultdict
from enum import Enum
from html import escape
from itertools import chain
from numbers import Number
from string import Template
from types import MethodType
from typing import (
    Any,
    Callable,
    Hashable,
    Iterable,
    List,
    Mapping,
    Optional,
    Tuple,
    Union,
)

import numpy as np
import pyarrow as pa
import xarray as xr

from ..utils import exceptions as ex
from ..utils.decorators import log_func_debug
from ..utils.hcube_logger import HCubeLogger
from .axis import Axis
from .domain import Domain
from .enums import RegridMethod
from .field import Field
from .domainmixin import DomainMixin

IndexerType = Union[slice, List[slice], Number, List[Number]]

# TODO: Not a priority
# dc = datacube.set_id_pattern('{standard_name}')
# dc['air_temperature']
# dc['latitude']
#
class DataCube(DomainMixin):

    __slots__ = ("_fields", "_domain", "_properties", "_encoding", "_ncvar_to_name")

    _LOG = HCubeLogger(name="DataCube")

    def __init__(
        self,
        fields: List[Field],
        properties: Mapping[Any, Any],
        encoding: Mapping[Any, Any],
    ) -> None:
<<<<<<< HEAD
        # TODO: save only fields variables and coordinates names to build the field domain
        if len(fields) == 0:
            warnings.warn("No fields provided for the DataCube!")
            self._fields = {}
            self._domain = None
        else:
            self._fields = {f.name: f for f in fields}
            self._domain = Domain.merge([f.domain for f in fields])
=======
        # TO DO save only fields variables and coordinates names to build the field domain
        self._fields = {f.name: f for f in fields}
        self._ncvar_to_name = {f.ncvar: f.name for f in fields}
        self._domain = Domain.merge([f.domain for f in fields])
>>>>>>> 1bb1ccb2
        self._properties = properties if properties is not None else {}
        self._encoding = encoding if encoding is not None else {}

    @property
    def properties(self):
        return self._properties

    @property
    def encoding(self):
        return self._encoding

    @property
    def domain(self):
        return self._domain

    @property
    def fields(self):
        return self._fields

    @property
    def nbytes(self) -> int:
        return sum(field.nbytes for field in self.fields.values())

    def __len__(self):
        return len(self._fields)

    def __contains__(self, key: str) -> bool:
        return (
            (key in self._fields)
            or (key in self._ncvar_to_name)
            or (key in self._domain)
        )

    def __getitem__(self, key: Union[Iterable[str], str]):
<<<<<<< HEAD
        if isinstance(key, str):
            return self._fields[key]
        elif isinstance(key, Iterable):
            return DataCube(
                fields=[self._fields[k] for k in key],
                properties=self.properties,
                encoding=self.encoding,
            )
=======
        if isinstance(key, str) and (
            (key in self._fields) or key in self._ncvar_to_name
        ):
            return self._fields.get(key, self._fields.get(self._ncvar_to_name.get(key)))
        elif isinstance(key, Iterable) and not isinstance(key, str):
            return DataCube(fields=[self._fields[k] for k in key], **self.properties)
>>>>>>> 1bb1ccb2
        else:
            item = self.domain[key]
            if item is None:
                raise ex.HCubeKeyError(
                    f"Key `{key}` of type `{type(key)}` is not found in the DataCube",
                    logger=DataCube._LOG,
                )
            return item

    def __next__(self):
        for f in self._fields:
            yield f
        raise StopIteration

    def __repr__(self) -> str:
        return self.to_xarray(encoding=False).__repr__()

    #        return formatting.array_repr(self.to_xarray())

    def _repr_html_(self):
        return self.to_xarray(encoding=False)._repr_html_()
        # if OPTIONS["display_style"] == "text":
        #     return f"<pre>{escape(repr(self.to_xarray()))}</pre>"
        # return formatting_html.array_repr(self)

    @log_func_debug
    def geobbox(
        self,
        north=None,
        south=None,
        west=None,
        east=None,
        top=None,
        bottom=None,
    ):
        return DataCube(
            fields=[
                self._fields[k].geobbox(
                    north=north,
                    south=south,
                    east=east,
                    west=west,
                    top=top,
                    bottom=bottom,
                )
                for k in self._fields.keys()
            ],
            properties=self.properties,
            encoding=self.encoding,
        )

    @log_func_debug
    def locations(
        self,
        latitude,
        longitude,
        vertical: Optional[List[Number]] = None,
    ):
        return DataCube(
            fields=[
                self._fields[k].locations(
                    latitude=latitude, longitude=longitude, vertical=vertical
                )
                for k in self._fields.keys()
            ],
            properties=self.properties,
            encoding=self.encoding,
        )

    @log_func_debug
    def sel(
        self,
        indexers: Mapping[Union[Axis, str], Any] = None,
        method: str = None,
        tolerance: Number = None,
        drop: bool = False,
        roll_if_needed: bool = True,
        **indexers_kwargs: Any,
    ) -> "DataCube":  # this can be only independent variables
        return DataCube(
            fields=[
                self._fields[k].sel(
                    indexers=indexers,
                    roll_if_needed=roll_if_needed,
                    method=method,
                    tolerance=tolerance,
                    drop=drop,
                    **indexers_kwargs,
                )
                for k in self._fields.keys()
            ],
            properties=self.properties,
            encoding=self.encoding,
        )

    @log_func_debug
    def resample(
        self,
        operator: Union[Callable, MethodType, str],
        frequency: str,
        **resample_kwargs,
    ) -> "DataCube":
        return DataCube(
            fields=[
                self._fields[k].resample(
                    operator=operator, frequency=frequency, **resample_kwargs
                )
                for k in self._fields.keys()
            ],
            properties=self.properties,
            encoding=self.encoding,
        )

    @log_func_debug
    def to_regular(
        self,
    ) -> "DataCube":
        return DataCube(
            fields=[self._fields[k].to_regular() for k in self._fields.keys()],
            properties=self.properties,
            encoding=self.encoding,
        )

    @log_func_debug
    def regrid(
        self,
        target: Union[Domain, "Field"],
        method: Union[str, RegridMethod] = "bilinear",
        weights_path: Optional[str] = None,
        reuse_weights: bool = True,
    ) -> "DataCube":
        return DataCube(
            fields=[
                self._fields[k].regrid(
                    target=target,
                    method=method,
                    weights_path=weights_path,
                    reuse_weights=reuse_weights,
                )
                for k in self._fields.keys()
            ],
            properties=self.properties,
            encoding=self.encoding,
        )

    @classmethod
    @log_func_debug
    def from_xarray(
        cls,
        ds: xr.Dataset,
        id_pattern: Optional[str] = None,
        mapping: Optional[Mapping[str, str]] = None,
    ) -> "DataCube":
        fields = []
        #
        # we assume that data_vars contains only variable + ancillary
        # and coords all coordinates, grid_mapping and so on ...
        # TODO ancillary variables
        #
        for dv in ds.data_vars:
            print(dv)
            fields.append(
                Field.from_xarray(ds, ncvar=dv, id_pattern=id_pattern, mapping=mapping)
            )
        return DataCube(fields=fields, properties=ds.attrs, encoding=ds.encoding)

    @log_func_debug
    def to_xarray(self, encoding=True):
        xarray_fields = [f.to_xarray(encoding) for f in self.fields.values()]
        dset = xr.merge(xarray_fields, join="outer", combine_attrs="no_conflicts")
        dset.attrs = self.properties
        dset.encoding = self.encoding
        return dset

    @log_func_debug
    def to_netcdf(self, path):
        self.to_xarray().to_netcdf(path=path)<|MERGE_RESOLUTION|>--- conflicted
+++ resolved
@@ -53,21 +53,16 @@
         properties: Mapping[Any, Any],
         encoding: Mapping[Any, Any],
     ) -> None:
-<<<<<<< HEAD
         # TODO: save only fields variables and coordinates names to build the field domain
         if len(fields) == 0:
             warnings.warn("No fields provided for the DataCube!")
             self._fields = {}
             self._domain = None
+            self._ncvar_to_name = None
         else:
+            self._ncvar_to_name = {f.ncvar: f.name for f in fields}
             self._fields = {f.name: f for f in fields}
             self._domain = Domain.merge([f.domain for f in fields])
-=======
-        # TO DO save only fields variables and coordinates names to build the field domain
-        self._fields = {f.name: f for f in fields}
-        self._ncvar_to_name = {f.ncvar: f.name for f in fields}
-        self._domain = Domain.merge([f.domain for f in fields])
->>>>>>> 1bb1ccb2
         self._properties = properties if properties is not None else {}
         self._encoding = encoding if encoding is not None else {}
 
@@ -102,23 +97,16 @@
         )
 
     def __getitem__(self, key: Union[Iterable[str], str]):
-<<<<<<< HEAD
-        if isinstance(key, str):
-            return self._fields[key]
-        elif isinstance(key, Iterable):
+        if isinstance(key, str) and (
+            (key in self._fields) or key in self._ncvar_to_name
+        ):
+            return self._fields.get(key, self._fields.get(self._ncvar_to_name.get(key)))
+        elif isinstance(key, Iterable) and not isinstance(key, str):
             return DataCube(
                 fields=[self._fields[k] for k in key],
                 properties=self.properties,
                 encoding=self.encoding,
             )
-=======
-        if isinstance(key, str) and (
-            (key in self._fields) or key in self._ncvar_to_name
-        ):
-            return self._fields.get(key, self._fields.get(self._ncvar_to_name.get(key)))
-        elif isinstance(key, Iterable) and not isinstance(key, str):
-            return DataCube(fields=[self._fields[k] for k in key], **self.properties)
->>>>>>> 1bb1ccb2
         else:
             item = self.domain[key]
             if item is None:
