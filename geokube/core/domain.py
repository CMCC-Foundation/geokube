--- conflicted
+++ resolved
@@ -413,16 +413,9 @@
 
         """
         if not isinstance(coords, dict):
-<<<<<<< HEAD
-            raise ex.HCubeTypeError(
-                f"Expected type of `coords` is `dict`, but `{type(coords)}`"
-                " provided!",
-                logger=Domain._LOG,
-=======
             raise TypeError(
                 f"Expected type of `coords` is `dict`, but `{type(coords)}`"
                 " provided!"
->>>>>>> 6c06032b
             )
         res_coords = []
         for k, v in coords.items():
@@ -461,18 +454,10 @@
                     )
                 )
             else:
-<<<<<<< HEAD
-                raise ex.HCubeTypeError(
-                    "Expected types of coord values are following: [Number,"
-                    " numpy.ndarray, dask.array.Array, tuple], but proided"
-                    f" type was `{type(v)}`",
-                    logger=Domain._LOG,
-=======
                 raise TypeError(
                     "Expected types of coord values are following: [Number,"
                     " numpy.ndarray, dask.array.Array, tuple], but proided"
                     f" type was `{type(v)}`"
->>>>>>> 6c06032b
                 )
 
         if crs is None:
