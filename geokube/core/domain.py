from __future__ import annotations

import functools as ft
from numbers import Number
import warnings
from collections.abc import Iterable
from enum import Enum
from itertools import chain
from typing import Any, Hashable, List, Mapping, Optional, Tuple, Union

import numpy as np
import dask.array as da
import pandas as pd
import xarray as xr

from ..utils import exceptions as ex
from ..utils import util_methods
from ..utils.decorators import log_func_debug
from ..utils.hcube_logger import HCubeLogger
from .axis import Axis, AxisType
from .coord_system import CoordSystem, CurvilinearGrid, GeogCS, RegularLatLon, parse_crs
from .coordinate import Coordinate, CoordinateType
from .domainmixin import DomainMixin
from .enums import LatitudeConvention, LongitudeConvention
from .variable import Variable

_COORDS_TUPLE_CONTENT = ["dims", "data", "bounds", "units", "properties", "encoding"]


class DomainType(Enum):
    GRIDDED = "gridded"
    POINTS = "points"
    TIMESERIES = "timeseries"


class Domain(DomainMixin):

    __slots__ = (
        "_coords",
        "_crs",
        "_type",
        "_axis_to_name",
    )

    _LOG = HCubeLogger(name="Domain")

    def __init__(
        self,
        coords: Union[
            Mapping[Hashable, Tuple[np.ndarray, ...]], Iterable[Coordinate], Domain
        ],
        crs: CoordSystem,
        domaintype: Optional[DomainType] = None,
    ) -> None:
        if isinstance(coords, dict):
            self._coords = {}
            for name, coord in coords.items():
                self._coords[name] = Domain._as_coordinate(coord, name)
        if isinstance(coords, list):
            # TODO: check if it is a coordinate or just data!
            self._coords = {c.name: c for c in coords}
        if isinstance(coords, Domain):
            self._coords = coords._coords
            self._crs = coords._crs
            self._type = coords._type
            self._axis_to_name = coords._axis_to_name

        self._crs = crs
        self._type = domaintype
        self._axis_to_name = {c.axis_type: c.name for c in self._coords.values()}

    @classmethod
    def _as_coordinate(cls, coord, name) -> Coordinate:
        if isinstance(coord, Coordinate):
            return coord
        elif isinstance(coord, tuple):
            # tupl -> (data, dims, axis)
            l = dict(enumerate(coord))
            return Coordinate(data=coord[0], dims=l.get(1, name), axis=l.get(2, name))
        else:
            return Coordinate(data=coord, axis=name)

    @property
    def type(self):
        return self._type

    @type.setter
    def type(self, value):
        self._type = value

    @property
    def coords(self):
        return self._coords

    @property
    def crs(self) -> CoordSystem:  # horizontal coordinate reference system
        return self._crs

    @property
    def aux_coords(self) -> List[str]:
        return [c.name for c in self._coords.values() if not c.is_dim]

    def __repr__(self) -> str:
        return self.to_xarray(encoding=False).__repr__()

    #        return formatting.array_repr(self.to_xarray())

    def _repr_html_(self):
        return self.to_xarray(encoding=False)._repr_html_()
        # if OPTIONS["display_style"] == "text":
        #     return f"<pre>{escape(repr(self.to_xarray()))}</pre>"
        # return formatting_html.array_repr(self)

    def __eq__(self, other):
        if self.crs != other.crs:
            return False
        coord_keys_eq = set(self._coords.keys()) == set(other._coords.keys())
        if not coord_keys_eq:
            return False
        for ck in self._coords.keys():
            if self._coords[ck].axis_type is AxisType.TIME:
                if not np.all(self._coords[ck].values == other._coords[ck].values):
                    return False
            else:
                if not np.allclose(self._coords[ck].values, other._coords[ck].values):
                    return False
        return True

    def __ne__(self, other):
        return not (self == other)

    def __len__(self) -> int:
        return len(self._coords)

    def __setitem__(self, key: str, value: Union[Coordinate, Variable]):
        self._coords[key] = value

    def __contains__(self, key: Union[str, Axis, AxisType]) -> bool:
        if isinstance(key, Axis):
            return key.type in self._axis_to_name
        return (key in self._coords) or (AxisType.parse(key) in self._axis_to_name)

    def nbytes(self) -> int:
        return sum(coord.nbytes for coord in self._coords)

    def map_indexers(self, indexers: Mapping[str, Any]) -> Mapping[Axis, Any]:
        return {Axis(n): v for n, v in indexers.items()}

    @log_func_debug
    def _process_time_combo(self, indexer: Mapping[Hashable, Any]):
        if "time" in indexer:
            indexer = indexer["time"]

        def _reduce_boolean_selection(_ds, key: str, _time_indexer):
            if key in _time_indexer.keys():
                dt = getattr(_ds, key).values
                XX = ft.reduce(
                    lambda x, y: x | (dt == y),
                    [False] + list(np.array(_time_indexer[key], dtype=int, ndmin=1)),
                )
                return XX
            return True

        if (time_coord := self[AxisType.TIME]) is None:
            raise ex.HCubeNoSuchAxisError(
                f"Time axis was not found for that dataset!", logger=self._LOG
            )
        time_coord = time_coord.to_xarray()
        time_coord_dt = time_coord.dt

        year_mask = _reduce_boolean_selection(time_coord_dt, "year", indexer)
        month_mask = _reduce_boolean_selection(time_coord_dt, "month", indexer)
        day_mask = _reduce_boolean_selection(time_coord_dt, "day", indexer)
        hour_mask = _reduce_boolean_selection(time_coord_dt, "hour", indexer)
        inds = np.where(year_mask & month_mask & day_mask & hour_mask)[0]
        inds = util_methods.list_to_slice_or_array(inds)
        return {time_coord.name: inds}

    @log_func_debug
    def compute_bounds(self, coord, force: bool = False) -> None:
        # check if coord is Latitude or Longitude or raise an error
        coord = self[coord]
        if coord.ctype is not CoordinateType.INDEPENDENT:
            raise ex.HCubeValueError(
                f"Calculating bounds is supported only for independent coordinate, but requested coordinate has type: {coord.ctype}",
                logger=self._LOG,
            )
        # Handling the case when bounds already exist, according to `force`
        if coord.bounds is not None:
            msg = f"{coord.name} bounds already exist"
            if not force:
                warnings.warn(f"{msg} and are not going be modified")
                self._LOG.warn(f"{msg} and are not going be modified")
                return
            warnings.warn(f"{msg} and are going to be recalculated")
            self._LOG.warn(f"{msg} and are going to be recalculated")

        # Handling the case when `crs` is `None` or not instance of `GeogCS`
        crs = self._crs
        if crs is None:
            raise ex.HCubeValueError(
                "'crs' is None and cell bounds cannot be calculated", logger=self._LOG
            )
        if not isinstance(crs, (GeogCS, RegularLatLon)):
            raise ex.HCubeNotImplementedError(
                f"'{crs.__class__.__name__}' is currently not supported for "
                "calculating cell corners",
                logger=self._LOG,
            )

        # Calculating bounds
        val = coord.data
        val_b = np.empty(shape=val.size + 1, dtype=np.float64)
        val_b[1:-1] = 0.5 * (val[:-1] + val[1:])
        half_step = 0.5 * (val.ptp() / (val.size - 1))
        # The case `val[0] > val[-1]` represents reversed order of values:
        i, j = (0, -1) if val[0] <= val[-1] else (-1, 0)
        val_b[i] = val[i] - half_step
        val_b[j] = val[j] + half_step
        # Making sure that longitude and latitude values are not outside their
        # ranges
        range_b = ()
        if coord.atype == AxisType.LONGITUDE:
            if self.longitude_convention is LongitudeConvention.POSITIVE_WEST:
                range_b = (0.0, 360.0)
            else:
                range_b = (-180.0, 180.0)
        elif coord.atype == AxisType.LATITUDE:
            range_b = (-90.0, 90.0)

        if range_b:
            val_b[i] = val_b[i].clip(*range_b)
            val_b[j] = val_b[j].clip(*range_b)

        # Bounds are stored as 1D array of size (coord_vals.shape + 1)
        # It needs to be stored as array of shape (len(coord_vals), 2)
        # Setting `coordinate.bounds`
        name = f"{coord.name}_bnds"
        coord.bounds = Variable(
            name=name,
            data=Domain.convert_bounds_1d_to_2d(val_b),
            units=coord.units,
            dims=(coord.dims[0].name, "bounds"),
        )

    @staticmethod
    def convert_bounds_1d_to_2d(values):
        assert values.ndim == 1
        return np.vstack((values[:-1], values[1:])).T

    @staticmethod
    def convert_bounds_2d_to_1d(values):
        assert values.ndim == 2
        return np.concatenate((values[:, 0], values[[-1], 1]))

    @classmethod
    def guess_crs(
        cls,
        da: Union[xr.Dataset, xr.DataArray, Mapping[str, Coordinate]],
    ):
        # TODO: implement more logic
        if isinstance(da, (xr.Dataset, xr.DataArray)):
            if "nav_lat" in da.coords or "nav_lon" in da.coords:
                return CurvilinearGrid()
        if isinstance(da, dict):
            if "nav_lat" in da or "nav_lon" in da:
                return CurvilinearGrid()
<<<<<<< HEAD
        return GeogCS(6371229)
=======
        return RegularLatLon()
>>>>>>> dfb22fbf

    @classmethod
    @log_func_debug
    def merge(cls, domains: List[Domain]):
        # check if the domains are defined on the same crs
        coords = {}
        for domain in domains:
            coords.update(**domain.coords)
        return Domain(coords=coords, crs=domains[0].crs)

    @classmethod
    @log_func_debug
    def from_xarray(
        cls,
        ds: xr.Dataset,
        ncvar: str,
        id_pattern: str = None,
        copy: bool = False,
        mapping: Optional[Mapping[str, str]] = None,
    ) -> "Domain":

        da = ds[ncvar]
        coords = []
        for dim in da.dims:
            if dim in da.coords:
                coords.append(
                    Coordinate.from_xarray(
                        ds=ds, ncvar=dim, id_pattern=id_pattern, mapping=mapping
                    )
                )

        xr_coords = ds[ncvar].attrs.get(
            "coordinates", ds[ncvar].encoding.get("coordinates", None)
        )
        if xr_coords is not None:
            for coord in xr_coords.split(" "):
                coords.append(
                    Coordinate.from_xarray(
                        ds=ds, ncvar=coord, id_pattern=id_pattern, mapping=mapping
                    )
                )
        if "grid_mapping" in da.encoding:
            crs = parse_crs(da[da.encoding.get("grid_mapping")])
        elif "grid_mapping" in da.attrs:
            crs = parse_crs(da[da.attrs.get("grid_mapping")])
        else:
            crs = Domain.guess_crs(da)

        return Domain(coords=coords, crs=crs)

    @log_func_debug
    def to_xarray(self, encoding=True) -> xr.core.coordinates.DatasetCoordinates:
        grid = {}
        for coord in self._coords.values():
            if encoding:
                coord_name = coord.ncvar
            else:
                coord_name = coord.name
            grid[coord_name] = coord.to_xarray(encoding)  # to xarray variable
            if (bounds := coord.bounds) is not None:
                continue
                # TODO: bounds support latter
                if len(bounds) > 1:
                    raise ex.HCubeNotImplementedError(
                        f"Multiple bounds are currently not supported!"
                    )
                for bnd in bounds.values():
                    if encoding:
                        bounds_name = bnd.ncvar
                    else:
                        bounds_name = bnd.name
                    grid[bounds_name] = bnd.to_xarray(encoding)  # to xarray variable

        if self.crs is not None:
            not_none_attrs = self.crs.as_crs_attributes()
            not_none_attrs["grid_mapping_name"] = self.crs.grid_mapping_name
            grid["crs"] = xr.DataArray(1, name="crs", attrs=not_none_attrs)
        return xr.Dataset(coords=grid).coords

    @classmethod
    def _make_domain_from_coords_dict_dims_and_crs(cls, coords, dims, crs=None):
        """Return a domain based on coords dict, dims, and coordinate reference system.

        coords can be in the form {"latitude": lat_value} or in the form where the value
        is a tuple. That tuple might contain following elements:
        (dims: tuple[str], data, unit: optional, bounds: optional, properties: optional, encoding: optional)

        """
        if not isinstance(coords, dict):
            raise ex.HCubeTypeError(
                f"Expected type of `coords` is `dict`, but `{type(coords)}` provided!",
                logger=Domain._LOG,
            )
        res_coords = []
        for k, v in coords.items():
            if isinstance(v, pd.core.indexes.datetimes.DatetimeIndex):
                v = np.array(v)
            if isinstance(v, (Number, np.ndarray, da.Array)):
                # If coord provided not as tuple, be default it is deemed as `dimension`
                if isinstance(k, AxisType):
                    axis = Axis(name=k.axis_type_name, axistype=k, is_dim=True)
                elif isinstance(k, (Axis, str)):
                    axis = Axis(k, is_dim=True)
                res_coords.append(Coordinate(data=v, axis=axis, dims=(axis,)))
            elif isinstance(v, tuple):
                dims = data = bounds = units = props = encoding = None
                if len(v) >= 1:
                    dims = v[0]
                if len(v) >= 2:
                    data = v[1]
                if len(v) >= 3:
                    bounds = {k: v[2]}
                if len(v) >= 4:
                    units = v[3]
                if len(v) >= 5:
                    props = v[4]
                if len(v) >= 6:
                    encoding = v[5]
                res_coords.append(
                    Coordinate(
                        data=data,
                        axis=Axis(k),
                        dims=dims,
                        bounds=bounds,
                        units=units,
                        properties=props,
                        encoding=encoding,
                    )
                )
            else:
                raise ex.HCubeTypeError(
                    f"Expected types of coord values are following: [Number, numpy.ndarray, dask.array.Array, tuple], but proided type was `{type(v)}`",
                    logger=Domain._LOG,
                )

        if crs is None:
            crs = Domain.guess_crs(coords)

        return Domain(coords=res_coords, crs=crs)


class GeodeticPoints(Domain):
    def __init__(self, latitude, longitude, vertical=None):
        latitude = np.array(latitude, dtype=np.float64, ndmin=1)
        longitude = np.array(longitude, dtype=np.float64, ndmin=1)
        if vertical != None:
            vertical = np.array(vertical, dtype=np.float64, ndmin=1)
            super().__init__(
                coords={
                    "latitude": (latitude, "points", "latitude"),
                    "longitude": (longitude, "points", "longitude"),
                    "vertical": (vertical, "points", "vertical"),
                },
                crs=RegularLatLon(),
                domaintype=DomainType.POINTS,
            )
        else:
            super().__init__(
                coords={
                    "latitude": (latitude, "points", "latitude"),
                    "longitude": (longitude, "points", "longitude"),
                },
                crs=RegularLatLon(),
                domaintype=DomainType.POINTS,
            )


class GeodeticGrid(Domain):
    def __init__(self, latitude, longitude, vertical=None):

        latitude = np.array(latitude, dtype=np.float64, ndmin=1)
        longitude = np.array(longitude, dtype=np.float64, ndmin=1)
        if vertical != None:
            vertical = np.array(vertical, dtype=np.float64, ndmin=1)
            super().__init__(
                coords={
                    "latitude": latitude,
                    "longitude": longitude,
                    "vertical": vertical,
                },
                crs=RegularLatLon(),
            )
        else:
            # TODO: TO BE FIXED
<<<<<<< HEAD
            super().__init__(coords = {'latitude': (latitude, 'latitude', 'latitude'), 
                                       'longitude': (longitude, 'longitude', 'longitude') }, 
                           crs=GeogCS(6371229))
=======
            super().__init__(
                coords={
                    "latitude": (latitude, "latitude", "latitude"),
                    "longitude": (longitude, "longitude", "longitude"),
                },
                crs=RegularLatLon(),
            )
>>>>>>> dfb22fbf
<|MERGE_RESOLUTION|>--- conflicted
+++ resolved
@@ -265,11 +265,7 @@
         if isinstance(da, dict):
             if "nav_lat" in da or "nav_lon" in da:
                 return CurvilinearGrid()
-<<<<<<< HEAD
         return GeogCS(6371229)
-=======
-        return RegularLatLon()
->>>>>>> dfb22fbf
 
     @classmethod
     @log_func_debug
@@ -423,7 +419,7 @@
                     "longitude": (longitude, "points", "longitude"),
                     "vertical": (vertical, "points", "vertical"),
                 },
-                crs=RegularLatLon(),
+                crs=GeogCS(6371229),
                 domaintype=DomainType.POINTS,
             )
         else:
@@ -432,7 +428,7 @@
                     "latitude": (latitude, "points", "latitude"),
                     "longitude": (longitude, "points", "longitude"),
                 },
-                crs=RegularLatLon(),
+                crs=GeogCS(6371229),
                 domaintype=DomainType.POINTS,
             )
 
@@ -450,20 +446,10 @@
                     "longitude": longitude,
                     "vertical": vertical,
                 },
-                crs=RegularLatLon(),
+                crs=GeogCS(6371229),
             )
         else:
             # TODO: TO BE FIXED
-<<<<<<< HEAD
             super().__init__(coords = {'latitude': (latitude, 'latitude', 'latitude'), 
                                        'longitude': (longitude, 'longitude', 'longitude') }, 
-                           crs=GeogCS(6371229))
-=======
-            super().__init__(
-                coords={
-                    "latitude": (latitude, "latitude", "latitude"),
-                    "longitude": (longitude, "longitude", "longitude"),
-                },
-                crs=RegularLatLon(),
-            )
->>>>>>> dfb22fbf
+                           crs=GeogCS(6371229))