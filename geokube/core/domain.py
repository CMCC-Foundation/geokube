from __future__ import annotations

import functools as ft
from numbers import Number
import warnings
from collections.abc import Iterable
from enum import Enum
from itertools import chain
from typing import Any, Hashable, List, Mapping, Optional, Tuple, Union

import numpy as np
import dask.array as da
import pandas as pd
import xarray as xr

from ..utils import exceptions as ex
from ..utils import util_methods
from ..utils.decorators import log_func_debug
from ..utils.hcube_logger import HCubeLogger
from .axis import Axis, AxisType
from .coord_system import CoordSystem, CurvilinearGrid, GeogCS, RegularLatLon, parse_crs
from .coordinate import Coordinate, CoordinateType
from .domainmixin import DomainMixin
from .enums import LatitudeConvention, LongitudeConvention
from .variable import Variable

_COORDS_TUPLE_CONTENT = ["dims", "data", "bounds", "units", "properties", "encoding"]


class DomainType(Enum):
    GRIDDED = "gridded"
    POINTS = "points"
    TIMESERIES = "timeseries"


class Domain(DomainMixin):

    __slots__ = (
        "_coords",
        "_crs",
        "_type",
        "_axis_to_name",
    )

    _LOG = HCubeLogger(name="Domain")

    def __init__(
        self,
        coords: Union[
            Mapping[Hashable, Tuple[np.ndarray, ...]], Iterable[Coordinate], Domain
        ],
        crs: CoordSystem,
        domaintype: Optional[DomainType] = None,
    ) -> None:
        if isinstance(coords, dict):
            self._coords = {}
            for name, coord in coords.items():
                self._coords[name] = Domain._as_coordinate(coord, name)
        if isinstance(coords, list):
            # TODO: check if it is a coordinate or just data!
            self._coords = {c.name: c for c in coords}
        if isinstance(coords, Domain):
            self._coords = coords._coords
            self._crs = coords._crs
            self._type = coords._type
            self._axis_to_name = coords._axis_to_name

        self._crs = crs
        self._type = domaintype
        self._axis_to_name = {c.axis_type: c.name for c in self._coords.values()}

    @classmethod
    def _as_coordinate(cls, coord, name) -> Coordinate:
        if isinstance(coord, Coordinate):
            return coord
        elif isinstance(coord, tuple):
            # tupl -> (data, dims, axis)
            l = dict(enumerate(coord))
            return Coordinate(data=coord[0], dims=l.get(1, name), axis=l.get(2, name))
        else:
            return Coordinate(data=coord, axis=name)

    @property
    def type(self):
        return self._type

    @type.setter
    def type(self, value):
        self._type = value

    @property
    def coords(self):
        return self._coords

    @property
    def crs(self) -> CoordSystem:  # horizontal coordinate reference system
        return self._crs

    @property
    def aux_coords(self) -> List[str]:
        return [c.name for c in self._coords.values() if not c.is_dim]

    def __repr__(self) -> str:
        return self.to_xarray(encoding=False).__repr__()

    #        return formatting.array_repr(self.to_xarray())

    def _repr_html_(self):
        return self.to_xarray(encoding=False)._repr_html_()
        # if OPTIONS["display_style"] == "text":
        #     return f"<pre>{escape(repr(self.to_xarray()))}</pre>"
        # return formatting_html.array_repr(self)

    def __eq__(self, other):
        if self.crs != other.crs:
            return False
        coord_keys_eq = set(self._coords.keys()) == set(other._coords.keys())
        if not coord_keys_eq:
            return False
        for ck in self._coords.keys():
            if self._coords[ck].axis_type is AxisType.TIME:
                if not np.all(self._coords[ck].values == other._coords[ck].values):
                    return False
            else:
                if not np.allclose(self._coords[ck].values, other._coords[ck].values):
                    return False
        return True

    def __ne__(self, other):
        return not (self == other)

    def __len__(self) -> int:
        return len(self._coords)

    def __setitem__(self, key: str, value: Union[Coordinate, Variable]):
        self._coords[key] = value

    def __contains__(self, key: Union[str, Axis, AxisType]) -> bool:
        if isinstance(key, Axis):
            return key.type in self._axis_to_name
        return (key in self._coords) or (AxisType.parse(key) in self._axis_to_name)

    def nbytes(self) -> int:
        return sum(coord.nbytes for coord in self._coords)

    def map_indexers(self, indexers: Mapping[str, Any]) -> Mapping[Axis, Any]:
        return {Axis(n): v for n, v in indexers.items()}

    @log_func_debug
    def _process_time_combo(self, indexer: Mapping[Hashable, Any]):
        if "time" in indexer:
            indexer = indexer["time"]

        def _reduce_boolean_selection(_ds, key: str, _time_indexer):
            if key in _time_indexer.keys():
                dt = getattr(_ds, key).values
                XX = ft.reduce(
                    lambda x, y: x | (dt == y),
                    [False] + list(np.array(_time_indexer[key], dtype=int, ndmin=1)),
                )
                return XX
            return True

        if (time_coord := self[AxisType.TIME]) is None:
            raise ex.HCubeNoSuchAxisError(
                f"Time axis was not found for that dataset!", logger=self._LOG
            )
        time_coord = time_coord.to_xarray()
        time_coord_dt = time_coord.dt

        year_mask = _reduce_boolean_selection(time_coord_dt, "year", indexer)
        month_mask = _reduce_boolean_selection(time_coord_dt, "month", indexer)
        day_mask = _reduce_boolean_selection(time_coord_dt, "day", indexer)
        hour_mask = _reduce_boolean_selection(time_coord_dt, "hour", indexer)
        inds = np.where(year_mask & month_mask & day_mask & hour_mask)[0]
        inds = util_methods.list_to_slice_or_array(inds)
        return {time_coord.name: inds}

    @log_func_debug
    def compute_bounds(self, coord, force: bool = False) -> None:
        # check if coord is Latitude or Longitude or raise an error
        coord = self[coord]
        if coord.ctype is not CoordinateType.INDEPENDENT:
            raise ex.HCubeValueError(
                f"Calculating bounds is supported only for independent coordinate, but requested coordinate has type: {coord.ctype}",
                logger=self._LOG,
            )
        # Handling the case when bounds already exist, according to `force`
        if coord.bounds is not None:
            msg = f"{coord.name} bounds already exist"
            if not force:
                warnings.warn(f"{msg} and are not going be modified")
                self._LOG.warn(f"{msg} and are not going be modified")
                return
            warnings.warn(f"{msg} and are going to be recalculated")
            self._LOG.warn(f"{msg} and are going to be recalculated")

        # Handling the case when `crs` is `None` or not instance of `GeogCS`
        crs = self._crs
        if crs is None:
            raise ex.HCubeValueError(
                "'crs' is None and cell bounds cannot be calculated", logger=self._LOG
            )
        if not isinstance(crs, (GeogCS, RegularLatLon)):
            raise ex.HCubeNotImplementedError(
                f"'{crs.__class__.__name__}' is currently not supported for "
                "calculating cell corners",
                logger=self._LOG,
            )

        # Calculating bounds
        val = coord.data
        val_b = np.empty(shape=val.size + 1, dtype=np.float64)
        val_b[1:-1] = 0.5 * (val[:-1] + val[1:])
        half_step = 0.5 * (val.ptp() / (val.size - 1))
        # The case `val[0] > val[-1]` represents reversed order of values:
        i, j = (0, -1) if val[0] <= val[-1] else (-1, 0)
        val_b[i] = val[i] - half_step
        val_b[j] = val[j] + half_step
        # Making sure that longitude and latitude values are not outside their
        # ranges
        range_b = ()
        if coord.atype == AxisType.LONGITUDE:
            if self.longitude_convention is LongitudeConvention.POSITIVE_WEST:
                range_b = (0.0, 360.0)
            else:
                range_b = (-180.0, 180.0)
        elif coord.atype == AxisType.LATITUDE:
            range_b = (-90.0, 90.0)

        if range_b:
            val_b[i] = val_b[i].clip(*range_b)
            val_b[j] = val_b[j].clip(*range_b)

        # Bounds are stored as 1D array of size (coord_vals.shape + 1)
        # It needs to be stored as array of shape (len(coord_vals), 2)
        # Setting `coordinate.bounds`
        name = f"{coord.name}_bnds"
        coord.bounds = Variable(
            name=name,
            data=Domain.convert_bounds_1d_to_2d(val_b),
            units=coord.units,
            dims=(coord.dims[0].name, "bounds"),
        )

    @staticmethod
    def convert_bounds_1d_to_2d(values):
        assert values.ndim == 1
        return np.vstack((values[:-1], values[1:])).T

    @staticmethod
    def convert_bounds_2d_to_1d(values):
        assert values.ndim == 2
        return np.concatenate((values[:, 0], values[[-1], 1]))

    @classmethod
    def guess_crs(
        cls,
        da: Union[xr.Dataset, xr.DataArray, Mapping[str, Coordinate]],
    ):
        # TODO: implement more logic
        if isinstance(da, (xr.Dataset, xr.DataArray)):
            if "nav_lat" in da.coords or "nav_lon" in da.coords:
                return CurvilinearGrid()
        if isinstance(da, dict):
            if "nav_lat" in da or "nav_lon" in da:
                return CurvilinearGrid()
        return GeogCS(6371229)

    @classmethod
    @log_func_debug
    def merge(cls, domains: List[Domain]):
        # TODO: check if the domains are defined on the same crs
        coords = {}
        for domain in domains:
            coords.update(**domain.coords)
        return Domain(coords=coords, crs=domains[0].crs)

    @classmethod
    @log_func_debug
    def from_xarray(
        cls,
        ds: xr.Dataset,
        ncvar: str,
        id_pattern: str = None,
        copy: bool = False,
        mapping: Optional[Mapping[str, str]] = None,
    ) -> "Domain":

        da = ds[ncvar]
        coords = []
        for dim in da.dims:
            if dim in da.coords:
                coords.append(
                    Coordinate.from_xarray(
                        ds=ds, ncvar=dim, id_pattern=id_pattern, mapping=mapping
                    )
                )

        xr_coords = ds[ncvar].attrs.get(
            "coordinates", ds[ncvar].encoding.get("coordinates", None)
        )
        if xr_coords is not None:
            for coord in xr_coords.split(" "):
                coords.append(
                    Coordinate.from_xarray(
                        ds=ds, ncvar=coord, id_pattern=id_pattern, mapping=mapping
                    )
                )
        if "grid_mapping" in da.encoding:
            crs = parse_crs(da[da.encoding.get("grid_mapping")])
        elif "grid_mapping" in da.attrs:
            crs = parse_crs(da[da.attrs.get("grid_mapping")])
        else:
            crs = Domain.guess_crs(da)

        return Domain(coords=coords, crs=crs)

    @log_func_debug
    def to_xarray(self, encoding=True) -> xr.core.coordinates.DatasetCoordinates:
        grid = {}
        for coord in self._coords.values():
            if encoding:
                coord_name = coord.ncvar
            else:
                coord_name = coord.name
            grid[coord_name] = coord.to_xarray(encoding)  # to xarray variable
            if (bounds := coord.bounds) is not None:
                continue
                # TODO: bounds support latter
                if len(bounds) > 1:
                    raise ex.HCubeNotImplementedError(
                        f"Multiple bounds are currently not supported!"
                    )
                for bnd in bounds.values():
                    if encoding:
                        bounds_name = bnd.ncvar
                    else:
                        bounds_name = bnd.name
                    grid[bounds_name] = bnd.to_xarray(encoding)  # to xarray variable

        if self.crs is not None:
            not_none_attrs = self.crs.as_crs_attributes()
            not_none_attrs["grid_mapping_name"] = self.crs.grid_mapping_name
            grid["crs"] = xr.DataArray(1, name="crs", attrs=not_none_attrs)
        return xr.Dataset(coords=grid).coords

    @classmethod
    def _make_domain_from_coords_dict_dims_and_crs(cls, coords, dims, crs=None):
        """Return a domain based on coords dict, dims, and coordinate reference system.

        coords can be in the form {"latitude": lat_value} or in the form where the value
        is a tuple. That tuple might contain following elements:
        (dims: tuple[str], data, unit: optional, bounds: optional, properties: optional, encoding: optional)

        """
        if not isinstance(coords, dict):
            raise ex.HCubeTypeError(
                f"Expected type of `coords` is `dict`, but `{type(coords)}` provided!",
                logger=Domain._LOG,
            )
        res_coords = []
        for k, v in coords.items():
            if isinstance(v, pd.core.indexes.datetimes.DatetimeIndex):
                v = np.array(v)
            if isinstance(v, (Number, np.ndarray, da.Array)):
                # If coord provided not as tuple, be default it is deemed as `dimension`
                if isinstance(k, AxisType):
                    axis = Axis(name=k.axis_type_name, axistype=k, is_dim=True)
                elif isinstance(k, (Axis, str)):
                    axis = Axis(k, is_dim=True)
                res_coords.append(Coordinate(data=v, axis=axis, dims=(axis,)))
            elif isinstance(v, tuple):
                dims = data = bounds = units = props = encoding = None
                if len(v) >= 1:
                    dims = v[0]
                if len(v) >= 2:
                    data = v[1]
                if len(v) >= 3:
                    bounds = {k: v[2]}
                if len(v) >= 4:
                    units = v[3]
                if len(v) >= 5:
                    props = v[4]
                if len(v) >= 6:
                    encoding = v[5]
                res_coords.append(
                    Coordinate(
                        data=data,
                        axis=Axis(k),
                        dims=dims,
                        bounds=bounds,
                        units=units,
                        properties=props,
                        encoding=encoding,
                    )
                )
            else:
                raise ex.HCubeTypeError(
                    f"Expected types of coord values are following: [Number, numpy.ndarray, dask.array.Array, tuple], but proided type was `{type(v)}`",
                    logger=Domain._LOG,
                )

<<<<<<< HEAD
=======
        if crs is None:
            crs = Domain.guess_crs(coords)

        return Domain(coords=res_coords, crs=crs)


>>>>>>> 1bb1ccb2
class GeodeticPoints(Domain):
    def __init__(self, latitude, longitude, vertical=None):
        latitude = np.array(latitude, dtype=np.float64, ndmin=1)
        longitude = np.array(longitude, dtype=np.float64, ndmin=1)
        if vertical != None:
            vertical = np.array(vertical, dtype=np.float64, ndmin=1)
            super().__init__(
                coords={
                    "latitude": (latitude, "points", "latitude"),
                    "longitude": (longitude, "points", "longitude"),
                    "vertical": (vertical, "points", "vertical"),
                },
                crs=GeogCS(6371229),
                domaintype=DomainType.POINTS,
            )
        else:
            super().__init__(
                coords={
                    "latitude": (latitude, "points", "latitude"),
                    "longitude": (longitude, "points", "longitude"),
                },
                crs=GeogCS(6371229),
                domaintype=DomainType.POINTS,
            )


class GeodeticGrid(Domain):
    def __init__(self, latitude, longitude, vertical=None):

        latitude = np.array(latitude, dtype=np.float64, ndmin=1)
        longitude = np.array(longitude, dtype=np.float64, ndmin=1)
        if vertical != None:
            vertical = np.array(vertical, dtype=np.float64, ndmin=1)
            super().__init__(
                coords={
                    "latitude": latitude,
                    "longitude": longitude,
                    "vertical": vertical,
                },
                crs=GeogCS(6371229),
            )
        else:
            # TODO: TO BE FIXED
<<<<<<< HEAD
            super().__init__(
                coords={
                    "latitude": (latitude, "latitude", "latitude"),
                    "longitude": (longitude, "longitude", "longitude"),
                },
                crs=GeogCS(6371229),
            )
=======
            super().__init__(coords = {'latitude': (latitude, 'latitude', 'latitude'), 
                                       'longitude': (longitude, 'longitude', 'longitude') }, 
                           crs=GeogCS(6371229))
>>>>>>> 1bb1ccb2
<|MERGE_RESOLUTION|>--- conflicted
+++ resolved
@@ -401,15 +401,12 @@
                     logger=Domain._LOG,
                 )
 
-<<<<<<< HEAD
-=======
         if crs is None:
             crs = Domain.guess_crs(coords)
 
         return Domain(coords=res_coords, crs=crs)
 
 
->>>>>>> 1bb1ccb2
 class GeodeticPoints(Domain):
     def __init__(self, latitude, longitude, vertical=None):
         latitude = np.array(latitude, dtype=np.float64, ndmin=1)
@@ -453,16 +450,10 @@
             )
         else:
             # TODO: TO BE FIXED
-<<<<<<< HEAD
             super().__init__(
                 coords={
                     "latitude": (latitude, "latitude", "latitude"),
                     "longitude": (longitude, "longitude", "longitude"),
                 },
                 crs=GeogCS(6371229),
-            )
-=======
-            super().__init__(coords = {'latitude': (latitude, 'latitude', 'latitude'), 
-                                       'longitude': (longitude, 'longitude', 'longitude') }, 
-                           crs=GeogCS(6371229))
->>>>>>> 1bb1ccb2
+            )