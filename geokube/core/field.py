from __future__ import annotations

from collections.abc import Sequence
import functools as ft
import os
import warnings
from html import escape
from itertools import chain
from numbers import Number
from typing import (
    Any,
    Callable,
    Hashable,
    List,
    Mapping,
    Optional,
    Tuple,
    Union,
)

import cartopy.crs as ccrs
import cartopy.feature as cartf
import dask.array as da
import numpy as np
import pyarrow as pa
import xarray as xr
import xesmf as xe
from dask import is_dask_collection
from xarray.core.options import OPTIONS

from ..utils import formatting, formatting_html, util_methods
from ..utils.decorators import geokube_logging
from ..utils.hcube_logger import HCubeLogger
from .axis import Axis, AxisType
from .cell_methods import CellMethod
from .coord_system import CoordSystem, GeogCS, RegularLatLon, RotatedGeogCS
from .coordinate import Coordinate, CoordinateType
from .domain import Domain, DomainType, GeodeticPoints, GeodeticGrid
from .enums import MethodType, RegridMethod
from .unit import Unit
from .variable import Variable
from .domainmixin import DomainMixin

_CARTOPY_FEATURES = {
    "borders": cartf.BORDERS,
    "coastline": cartf.COASTLINE,
    "lakes": cartf.LAKES,
    "land": cartf.LAND,
    "ocean": cartf.OCEAN,
    "rivers": cartf.RIVERS,
    "states": cartf.STATES,
}


# pylint: disable=missing-class-docstring


class Field(Variable, DomainMixin):

    __slots__ = (
        "_name",
        "_domain",
        "_cell_methods",
        "_ancillary_data",
        "_id_pattern",
        "_mapping",
    )

    _LOG = HCubeLogger(name="Field")

    def __init__(
        self,
        data: Union[Number, np.ndarray, da.Array, xr.Variable, Variable],
        name: str,
        dims: Optional[Union[Tuple[Axis], Tuple[AxisType], Tuple[str]]] = None,
        coords: Optional[
            Union[
                Domain,
                Mapping[str, Union[Number, np.ndarray, da.Array]],
                Mapping[
                    str,
                    Tuple[
                        Tuple[str, ...], Union[Number, np.ndarray, da.Array]
                    ],
                ],
            ]
        ] = None,
        crs: Optional[CoordSystem] = None,
        units: Optional[Union[Unit, str]] = None,
        properties: Optional[Mapping[Hashable, str]] = None,
        encoding: Optional[Mapping[Hashable, str]] = None,
        cell_methods: Optional[CellMethod] = None,
        ancillary: Optional[
            Mapping[Hashable, Union[np.ndarray, Variable]]
        ] = None,
    ) -> None:

        super().__init__(
            data=data,
            units=units,
            dims=dims,
            properties=properties,
            encoding=encoding,
        )
        self._ancillary = None
        self._name = name
        self._domain = (
            coords
            if isinstance(coords, Domain)
            else Domain._make_domain_from_coords_dict_dims_and_crs(
                coords=coords, dims=dims, crs=crs
            )
        )

        self._cell_methods = cell_methods
        if ancillary is not None:
            if not isinstance(ancillary, dict):
                raise TypeError(
<<<<<<< HEAD
                    f"Expected type of `ancillary` argument is dict, but the provided one if {type(ancillary)}",
=======
                    "Expected type of `ancillary` argument is dict, but the"
                    f" provided one if {type(ancillary)}"
>>>>>>> fc839dd8
                )
            res_anc = {}
            for k, v in ancillary.items():
                if not isinstance(v, (np.ndarray, da.Array, Variable, Number)):
                    raise TypeError(
<<<<<<< HEAD
                        f"Expected type of single ancillary variable is: `numpy.ndarray`, `dask.Array`, `geokube.Variable`, or `Number`, but the provided one if {type(v)}",
=======
                        "Expected type of single ancillary variable is:"
                        " `numpy.ndarray`, `dask.Array`, `geokube.Variable`,"
                        f" or `Number`, but the provided one if {type(v)}"
>>>>>>> fc839dd8
                    )
                # TODO: what should be axis and dims for ancillary variables? SHould it be `Variable`?
                res_anc[k] = Variable(data=v)
            self._ancillary = res_anc

    def __str__(self) -> str:
        return (
            f"Field {self.name}:{self.ncvar} with cell method:"
            f" {self.cell_methods}"
        )

    @property
    def name(self) -> str:
        return self._name

    @property
    def ncvar(self) -> str:
        return self._encoding.get("name", self.name)

    @property
    def cell_methods(self) -> Optional[CellMethod]:
        return self._cell_methods

    @property
    def domain(self) -> Domain:
        return self._domain

    @property
    def coords(self):
        return self._domain._coords

    @property
    def ancillary(self) -> Optional[Mapping[Hashable, Variable]]:
        return self._ancillary

    def __contains__(self, key):
        return key in self.domain

    def __getitem__(self, key):
        return self.domain[key]

    def __repr__(self) -> str:
        return self.to_xarray(encoding=False).__repr__()

    #        return formatting.array_repr(self.to_xarray())

    def _repr_html_(self):
        return self.to_xarray(encoding=False)._repr_html_()
        # if OPTIONS["display_style"] == "text":
        #     return f"<pre>{escape(repr(self.to_xarray()))}</pre>"
        # return formatting_html.array_repr(self)

    def __next__(self):
        for k, v in self.domain._coords.items():
            yield k, v
        raise StopIteration

    # geobbox and locations operates also on dependent coordinates
    # they refer only to GeoCoordinates (lat/lon)
    # TODO: Add Vertical
    @geokube_logging
    def geobbox(
        self,
        north: Number | None = None,
        south: Number | None = None,
        west: Number | None = None,
        east: Number | None = None,
        top: Number | None = None,
        bottom: Number | None = None,
    ) -> Field:
        """
        Subset a field using a bounding box.

        Subsets the original field with the given bounding box.  If a
        bound is omitted or `None`, no subsetting takes place in that
        direction.  At least one bound must be provided.

        Parameters
        ----------
        north, south, west, east : number or None, optional
            Horizontal bounds.
        top, bottom : number or None, optional
            Vertical bounds.

        Returns
        -------
        Field
            A field with the coordinate values between given bounds.

        Raises
        ------
        KeyError
            If no bound is provided.

        """
        if not util_methods.is_atleast_one_not_none(
            north, south, west, east, top, bottom
        ):
            raise KeyError(
<<<<<<< HEAD
                "At least on of the following must be defined: [north, south, west, east, top, bottom]!",
=======
                "At least on of the following must be defined: [north, south,"
                " west, east, top, bottom]!"
>>>>>>> fc839dd8
            )
        return self._geobbox_idx(
            south=south,
            north=north,
            west=west,
            east=east,
            top=top,
            bottom=bottom,
        )

    def _geobbox_cartopy(self, south, north, west, east, top, bottom):
        # TODO: add vertical also
        domain = self._domain

        ind_lat = domain.is_latitude_independent
        ind_lon = domain.is_longitude_independent
        if ind_lat and ind_lon:
            idx = {
                domain.latitude.name: np.s_[south:north]
                if util_methods.is_nondecreasing(domain.latitude.data)
                else np.s_[north:south],
                domain.longitude.name: np.s_[west:east]
                if util_methods.is_nondecreasing(domain.longitude.data)
                else np.s_[east:west],
            }
            return self.sel(indexers=idx, roll_if_needed=roll_if_needed)

        # Specifying the corner points of the bounding box in the rectangular
        # coordinate system (`cartopy.crs.PlateCarree()`).
        lats = np.array([south, south, north, north], dtype=np.float32)
        lons = np.array([west, east, west, east], dtype=np.float32)

        # Transforming the corner points of the bounding box from the
        # rectangular coordinate system (`cartopy.crs.PlateCarree`) to the
        # coordinate system of the field.
        plate = ccrs.PlateCarree()
        pts = domain.crs.as_cartopy_crs().transform_points(
            src_crs=plate, x=lons, y=lats
        )
        x, y = pts[:, 0], pts[:, 1]

        # Spatial subseting.
        idx = {
            domain[AxisType.LATITUDE].dims[1].ncvar: np.s_[x.min() : x.max()],
            domain[AxisType.LATITUDE].dims[0].ncvar: np.s_[y.min() : y.max()],
        }
        ds = (
            self._check_and_roll_longitude(self.to_xarray(), idx)
            if roll_if_needed
            else self.to_xarray()
        )
        return Field.from_xarray(
            ds=ds.sel(indexers=idx),
            ncvar=self.ncvar,
            copy=False,
            id_pattern=self._id_pattern,
            mapping=self._mapping,
        )

    def _geobbox_idx(
        self,
        south: Number,
        north: Number,
        west: Number,
        east: Number,
        top: Number | None = None,
        bottom: Number | None = None,
    ):
        field = self
        lat, lon = field.latitude, field.longitude

        # Vertical
        # NOTE: In this implementation, vertical is always considered an
        # independent coordinate.
        if top is not None or bottom is not None:
            try:
                vert = field.vertical
            except KeyError:
                vert = None
            # TODO: Reconsider `not vert.shape`.
            if vert is None or not vert.shape:
                raise ValueError(
                    "'top' and 'bottom' must be None because there is no "
                    "vertical coordinate or it is constant"
                )
            vert_incr = util_methods.is_nondecreasing(vert.data)
            if vert.attrs.get("positive") == "down":
                top = None if top is None else -top
                bottom = None if bottom is None else -bottom
                vert_incr = ~vert_incr
            vert_slice = np.s_[bottom:top] if vert_incr else np.s_[top:bottom]
            vert_idx = {vert.name: vert_slice}
            field = field.sel(indexers=vert_idx, roll_if_needed=True)

        if field.is_latitude_independent and field.is_longitude_independent:
            # Case of latitude and longitude being independent.
            lat_incr = util_methods.is_nondecreasing(lat.data)
            lat_slice = np.s_[south:north] if lat_incr else np.s_[north:south]
            lon_incr = util_methods.is_nondecreasing(lon.data)
            lon_slice = np.s_[west:east] if lon_incr else np.s_[east:west]
            idx = {lat.name: lat_slice, lon.name: lon_slice}
            return field.sel(indexers=idx, roll_if_needed=True)
        else:
            # Case of latitude and longitude being dependent.
            # Specifying the mask(s) and extracting the indices that correspond
            # to the inside the bounding box.
            lat_mask = util_methods.is_between(lat.data, south, north)
            lon_mask = util_methods.is_between(lon.data, west, east)
            # TODO: Clarify why this is required.
            if lat_mask.sum() == 0:
                lat_mask = util_methods.is_between(lat.data, north, south)
            if lon_mask.sum() == 0:
                lon_mask = util_methods.is_between(lon.data, east, west)
            nonzero_idx = np.nonzero(lat_mask & lon_mask)
            idx = {
                lat.dims[i].name: np.s_[incl_idx.min() : incl_idx.max() + 1]
                for i, incl_idx in enumerate(nonzero_idx)
            }
            dset = field.to_xarray(encoding=False)
            dset = field._check_and_roll_longitude(dset, idx)
            dset = dset.isel(indexers=idx)

            return Field.from_xarray(
                ds=dset,
                ncvar=self.name,
                copy=False,
                id_pattern=self._id_pattern,
                mapping=self._mapping,
            )

    def locations(
        self,
        latitude: Number | Sequence[Number],
        longitude: Number | Sequence[Number],
        vertical: Number | Sequence[Number] | None = None,
    ) -> Field:  # points are expressed as arrays for coordinates (dep or ind) lat/lon/vertical
        """
        Select points with given coordinates from a field.

        Subsets the original field by selecting only the points with
        provided coordinates and returns a new field with these points.
        Uses the nearest neighbor method.  The resulting field has a
        domain with the points nearest to the provided coordinates.

        Parameters
        ----------
        latitude, longitude : array-like or number
            Latitude and longitude coordinate values.  Must be of the
            same shape.
        vertical : array-like or number or None, optional
            Verical coordinate values.  If given and not `None`, must be
            of the same shape as `latitude` and `longitude`.

        Returns
        -------
        Field
            A field with a point domain that contains given locations.

        Examples
        --------
        >>> result = field.locations(latitude=40, longitude=35)
        >>> result.latitude.values
        array([40.86], dtype=float32)
        >>> result.longitude.values
        array([34.99963], dtype=float32)

        Vertical coordinate is optional.  If provided, the vertical axis
        of the resulting field is also expressed with points:

        >>> result = field.locations(
        ...     latitude=40,
        ...     longitude=35,
        ...     vertical=-2
        ... )
        >>> result.latitude.values
        array([40.86], dtype=float32)
        >>> result.longitude.values
        array([34.99963], dtype=float32)
        >>> result.vertical.values
        array([2.5010786], dtype=float32)

        It is possible to provide the coordinates of multiple points at
        once with an array-like object.  In that case, `latitude`,
        `longitude`, and `vertical` must have the same length.

        >>> result = temperature_field.locations(
        ...     latitude=[40, 41],
        ...     longitude=[32, 35],
        ...     vertical=[-2, -5]
        ... )
        >>> result.latitude.values
        array([40.86   , 40.99889], dtype=float32)
        >>> result.longitude.values
        array([31.99963, 34.99963], dtype=float32)
        >>> result.vertical.values
        array([2.5010786, 2.5010786], dtype=float32)
        """
        return self._locations_idx(
            latitude=latitude, longitude=longitude, vertical=vertical
        )

    def interpolate(self, domain: Domain, method: str = "nearest") -> Field:
        # TODO: Add vertical support.
        # if (
        #     {c.axis_type for c in domain.coords.values() if c.is_dimension}
        #     != {AxisType.LATITUDE, AxisType.LONGITUDE}
        # ):
        #     raise NotImplementedError(
        #         "'domain' can have only latitude and longitude at the moment"
        #     )

        dset = self.to_xarray(encoding=False)
        lat, lon = domain.latitude.values, domain.longitude.values
        if self.is_latitude_independent and self.is_longitude_independent:
            if domain.type is DomainType.POINTS:
                dim_lat = dim_lon = "points"
            else:
                dim_lat, dim_lon = self.latitude.name, self.longitude.name
            interp_coords = {
                self.latitude.name: xr.DataArray(data=lat, dims=dim_lat),
                self.longitude.name: xr.DataArray(data=lon, dims=dim_lon),
            }
            dset_interp = dset.interp(coords=interp_coords, method=method)
        else:
            if domain.type is DomainType.POINTS:
                pts = self.domain.crs.as_cartopy_crs().transform_points(
                    src_crs=domain.crs.as_cartopy_crs(), x=lon, y=lat
                )
                x, y = pts[..., 0], pts[..., 1]
                interp_coords = {
                    self.x.name: xr.DataArray(data=x, dims="points"),
                    self.y.name: xr.DataArray(data=y, dims="points"),
                }
            else:
                if lat.ndim == lon.ndim == 1:
                    lon, lat = np.meshgrid(lon, lat)
                pts = self.domain.crs.as_cartopy_crs().transform_points(
                    src_crs=ccrs.PlateCarree(), x=lon, y=lat
                )
                x, y = pts[..., 0], pts[..., 1]
                dims = (domain.latitude.name, domain.longitude.name)
                grid = xr.Dataset(
                    data_vars={self.x.name: (dims, x), self.y.name: (dims, y)},
                    coords=domain.to_xarray(encoding=False),
                )
                dset = dset.drop(
                    labels=(self.latitude.name, self.longitude.name)
                )
                interp_coords = {
                    self.x.name: grid[self.x.name],
                    self.y.name: grid[self.y.name],
                }
            dset_interp = dset.interp(coords=interp_coords, method=method)
            dset_interp = dset_interp.drop(labels=[self.x.name, self.y.name])

        # dset_interp[self.name].encoding.update(dset[self.name].encoding)
        dset_interp[self.name].encoding[
            "coordinates"
        ] = f"{domain.latitude.name} {domain.longitude.name}"
        # TODO: Fill value should depend on the data type.
        # TODO: Add xarray fillna into Field.to_xarray.
        dset_interp[self.name].encoding["_FillValue"] = -9.0e-20

        field = Field.from_xarray(
            ds=dset_interp,
            ncvar=self.name,
            copy=False,
            id_pattern=self._id_pattern,
            mapping=self._mapping,
        )

        field.domain.type = domain.type
        return field

    def _locations_cartopy(self, latitude, longitude, vertical=None):
        domain = self._domain

        # Specifying the location points in the rectangular coordinate system
        # (`cartopy.crs.PlateCarree()`).
        lats = np.array(latitude, dtype=np.float32, ndmin=1)
        lons = np.array(longitude, dtype=np.float32, ndmin=1)

        ind_lat = domain.is_latitude_independent
        ind_lon = domain.is_longitude_independent
        if ind_lat and ind_lon:
            idx = {
                domain.latitude.name: lats.item() if len(lats) == 1 else lats,
                domain.longitude.name: lons.item() if len(lons) == 1 else lons,
            }
        else:
            # Transforming the location points from the rectangular coordinate
            # system (`cartopy.crs.PlateCarree`) to the coordinate system of
            # the field.
            plate = ccrs.PlateCarree()
            pts = domain.crs.as_cartopy_crs().transform_points(
                src_crs=plate, x=lons, y=lats
            )
            idx = {
                domain.x.name: xr.DataArray(data=pts[:, 0], dims="points"),
                domain.y.name: xr.DataArray(data=pts[:, 1], dims="points"),
            }

        return Field.from_xarray(
            ds=self.to_xarray(encoding=False).sel(
                indexers=idx, method="nearest"
            ),
            ncvar=self.name,
            copy=False,
            id_pattern=self._id_pattern,
            mapping=self._mapping,
        )

    def _locations_idx(self, latitude, longitude, vertical=None):
        field = self
        sel_kwa = {"roll_if_needed": True, "method": "nearest"}
        lats = np.array(latitude, dtype=np.float32).reshape(-1)
        lons = np.array(longitude, dtype=np.float32).reshape(-1)

        n = lats.size
        if lons.size != n:
            raise ValueError(
                "'latitude' and 'longitude' must have the same number of items"
            )

        # Vertical
        # NOTE: In this implementation, vertical is always considered an
        # independent coordinate.
        if vertical is not None:
            verts = np.array(vertical, dtype=np.float32).reshape(-1)
            if verts.size != n:
                raise ValueError(
                    "'vertical' must have the same number of items as "
                    "'latitude' and 'longitude'"
                )
            if field.vertical.attrs.get("positive") == "down":
                verts = -verts
            verts = xr.DataArray(data=verts, dims="points")
            vert_ax = Axis(name=self.vertical.name, axistype=AxisType.VERTICAL)
            field = field.sel(indexers={vert_ax: verts}, **sel_kwa)

        # Case of latitude and longitude being independent.
        if self.is_latitude_independent and self.is_longitude_independent:
            # TODO: Check lon values conventions.
            lats = xr.DataArray(data=lats, dims="points")
            lons = xr.DataArray(data=lons, dims="points")
            idx = {self.latitude.name: lats, self.longitude.name: lons}
            result_field = field.sel(indexers=idx, **sel_kwa)
        else:
            # TODO: Check lon values conventions if possible, otherwise raise error.
            # Case of latitude and longitude being dependent on y and x.
            # Adjusting the shape of the latitude and longitude coordinates.
            # TODO: Check if these are NumPy arrays.
            # TODO: Check axes and shapes manipulation again.
            lat_data = self.latitude.values
            lat_dims = (np.s_[:],) + (np.newaxis,) * lat_data.ndim
            lat_data = lat_data[np.newaxis, :]
            lon_data = self.longitude.values
            lon_dims = (np.s_[:],) + (np.newaxis,) * lon_data.ndim
            lon_data = lon_data[np.newaxis, :]

            # Adjusting the shape of the latitude and longitude of the
            # locations.
            lats = lats[lat_dims]
            lons = lons[lon_dims]

            # Calculating the squares of the Euclidean distance.
            lat_diff = lat_data - lats
            lon_diff = lon_data - lons
            diff_sq = lat_diff * lat_diff + lon_diff * lon_diff

            # Selecting the indices that correspond to the squares of the
            # Euclidean distance.
            # TODO: Improve vectorization.
            # TODO: Consider replacing `numpy.unravel_index` with
            # `numpy.argwhere`, using the constructs like
            # `np.argwhere(diff_sq[i] == diff_sq[i].min())[0]`.
            n, *shape = diff_sq.shape
            idx_ = tuple(
                np.unravel_index(indices=diff_sq[i].argmin(), shape=shape)
                for i in range(n)
            )
            idx_ = np.array(idx_, dtype=np.int64)

            # Spatial subseting.
            idx = {
                dim.name: xr.DataArray(data=idx_[:, i], dims="points")
                for (i,), dim in np.ndenumerate(self.latitude.dims)
            }

            result_dset = field.to_xarray(encoding=False)
            result_dset = field._check_and_roll_longitude(result_dset, idx)
            result_dset = result_dset.isel(indexers=idx)
            result_field = Field.from_xarray(
                ds=result_dset,
                ncvar=self.name,
                copy=False,
                id_pattern=self._id_pattern,
                mapping=self._mapping,
            )

        result_field.domain.crs = RegularLatLon()
        result_field.domain._type = DomainType.POINTS

        return result_field

    # consider only independent coordinates
    # TODO: we should use metpy approach (user can also specify - units)
    @geokube_logging
    def sel(
        self,
        indexers: Mapping[Union[Axis, str], Any] = None,
        roll_if_needed: bool = True,
        method: str = None,
        tolerance: Number = None,
        drop: bool = False,  # TODO: check if should be always True or False in out case
        **indexers_kwargs: Any,
    ) -> "Field":
        indexers = xr.core.utils.either_dict_or_kwargs(
            indexers, indexers_kwargs, "sel"
        )
        # TODO:
        indexers = self.domain.map_indexers(indexers)
        # TODO: indexers from this place should be always of type -> Mapping[Axis, Any]
        #   ^ it can be done in Domain
        indexers = indexers.copy()
        ds = self.to_xarray(encoding=False)

        if (
            time_ind := indexers.get(Axis("time"))
        ) is not None and util_methods.is_time_combo(time_ind):
            # NOTE: time is always independent coordinate
            ds = ds.isel(self.domain._process_time_combo(time_ind), drop=drop)
            del indexers[Axis("time")]

        if roll_if_needed:
            ds = self._check_and_roll_longitude(ds, indexers)

        indexers = {self.domain[k].name: v for k, v in indexers.items()}

        # If selection by single lat/lon, coordinate is lost as it is not stored either in da.dims nor in da.attrs["coordinates"]
        # and then selecting this location from Domain fails
        ds_dims = set(ds.dims)
        ds = ds.sel(indexers, tolerance=tolerance, method=method, drop=drop)
        lost_dims = ds_dims - set(ds.dims)
        Field._update_coordinates(ds[self.name], lost_dims)
        return Field.from_xarray(
            ds,
            ncvar=self.name,
            id_pattern=self._id_pattern,
            mapping=self._mapping,
        )

    @geokube_logging
    def _check_and_roll_longitude(self, ds, indexers) -> xr.Dataset:
        # `ds` here is passed as an argument to avoid one redundent to_xarray call
        if Axis("longitude") not in indexers:
            return ds
        if (
            self.domain[Axis("longitude")].type
            is not CoordinateType.INDEPENDENT
        ):
            # TODO: implement for dependent coordinate
            raise NotImplementedError(
<<<<<<< HEAD
                "Rolling longitude is currently supported only for independent coordinate!",
=======
                "Rolling longitude is currently supported only for independent"
                " coordinate!"
>>>>>>> fc839dd8
            )
        first_el, last_el = (
            self.domain[Axis("longitude")].min(),
            self.domain[Axis("longitude")].max(),
        )

        if isinstance(indexers[Axis("longitude")], slice):
            start = indexers[Axis("longitude")].start
            stop = indexers[Axis("longitude")].stop
            start = 0 if start is None else start
            stop = 0 if stop is None else stop
            sel_neg_conv = (start < 0) | (stop < 0)
            sel_pos_conv = (start > 180) | (stop > 180)
        else:
            vals = np.array(indexers[Axis("longitude")], ndmin=1)
            sel_neg_conv = np.any(vals < 0)
            sel_pos_conv = np.any(vals > 180)

        dset_neg_conv = first_el < 0
        dset_pos_conv = first_el >= 0
        lng_name = self.domain[Axis("longitude")].name

        if dset_pos_conv and sel_neg_conv:
            # from [0,360] to [-180,180]
            # Attributes are lost while doing `assign_coords`. They need to be reassigned (e.q. by `update`)
            roll_value = (ds[lng_name] >= 180).sum().item()
            res = ds.assign_coords(
                {lng_name: (((ds[lng_name] + 180) % 360) - 180)}
            ).roll(**{lng_name: roll_value}, roll_coords=True)
            res[lng_name].attrs.update(ds[lng_name].attrs)
            # TODO: verify of there are some attrs that need to be updated (e.g. min/max value)
            return res
        if dset_neg_conv and sel_pos_conv:
            # from [-180,-180] to [0,360]
            roll_value = (ds[lng_name] <= 0).sum().item()
            res = (
                ds.assign_coords({lng_name: (ds[lng_name] % 360)})
                .roll(**{lng_name: -roll_value}, roll_coords=True)
                .assign_attrs(**ds[lng_name].attrs)
            )
            res[lng_name].attrs.update(ds[lng_name].attrs)
            return res
        return ds

    def to_regular(self):
        # Infering latitude and longitude steps from the x and y coordinates.
        if isinstance(self.domain.crs, RotatedGeogCS):
            lat_step = self.y.values.ptp() / (self.y.values.size - 1)
            lon_step = self.x.values.ptp() / (self.x.values.size - 1)
        else:
            raise NotImplementedError(
                f"'{type(self.domain.crs).__name__}' is not supported as a "
                "type of coordinate reference system"
            )

        # Building regular latitude-longitude coordinates.
        south = self.latitude.values.min()
        north = self.latitude.values.max()
        west = self.longitude.values.min()
        east = self.longitude.values.max()
        lat = np.arange(south, north + lat_step / 2, lat_step)
        lon = np.arange(west, east + lon_step / 2, lon_step)

        return self.interpolate(
            domain=GeodeticGrid(latitude=lat, longitude=lon), method="nearest"
        )

    # TO CHECK
    @geokube_logging
    def regrid(
        self,
        target: Union[Domain, "Field"],
        method: Union[str, RegridMethod] = "bilinear",
        weights_path: Optional[str] = None,
        reuse_weights: bool = True,
    ) -> "Field":
        """
        Regridds present coordinate system.
        Parameters
        ----------
        target_domain : geokube.Domain or geokube.Field
            Domain which is supposed to be the result of regridding.
        method : str
            A method to use for regridding. Default: `bilinear`.
        weights_path : str, optional
            The path of the file where the interpolation weights are
            stored. Default: `None`.
        reuse_weights : bool, optional
            Whether to reuse already calculated weights or not. Default:
            `True`.
        Returns
        ----------
        field : Field
           The field with values modified by regridding query.
        Examples:
        ----------
        >>> result = field.regrid(
        ...     target_domain=target_domain,
        ...     method='bilinear'
        ... )

        """
<<<<<<< HEAD
        if isinstance(target, Domain):
            target_domain = target
        elif isinstance(target, Field):
            target_domain = target.domain
        else:
            raise TypeError("'target' must be an instance of Domain or Field")
=======
        if not isinstance(target, Domain):
            if isinstance(target, Field):
                target = target.domain
            else:
                raise TypeError(
                    "'target' must be an instance of Domain or Field"
                )
>>>>>>> fc839dd8

        if not isinstance(method, RegridMethod):
            method = RegridMethod[str(method).upper()]

        if reuse_weights and (
            weights_path is None or not os.path.exists(weights_path)
        ):
            Field._LOG.warn("`weights_path` is None or file does not exist!")
            Field._LOG.info("`reuse_weights` turned off")
            reuse_weights = False

        names_in = {self.latitude.name: "lat", self.longitude.name: "lon"}
        names_out = {target.latitude.name: "lat", target.longitude.name: "lon"}
        coords_in = coords_out = None

        if method in {
            RegridMethod.CONSERVATIVE,
            RegridMethod.CONSERVATIVE_NORMED,
        }:
            self.domain.compute_bounds()
            lat_b_name = next(iter(self.latitude.bounds))
            lat_b = next(iter(self.latitude.bounds.values())).values
            lat_b = Domain.convert_bounds_2d_to_1d(lat_b)
            lon_b_name = next(iter(self.longitude.bounds))
            lon_b = next(iter(self.longitude.bounds.values())).values
            lon_b = Domain.convert_bounds_2d_to_1d(lon_b)
            names_in.update({lat_b_name: "lat_b", lon_b_name: "lon_b"})
            coords_in = {"lat_b": lat_b, "lon_b": lon_b}

            target.compute_bounds()
            lat_b_name = next(iter(target.latitude.bounds))
            lat_b = next(iter(target.latitude.bounds.values())).values
            lat_b = Domain.convert_bounds_2d_to_1d(lat_b)
            lon_b_name = next(iter(target.longitude.bounds))
            lon_b = next(iter(target.longitude.bounds.values())).values
            lon_b = Domain.convert_bounds_2d_to_1d(lon_b)
            names_out.update({lat_b_name: "lat_b", lon_b_name: "lon_b"})
            coords_out = {"lat_b": lat_b, "lon_b": lon_b}

        # Regridding
        in_ = self.to_xarray(encoding=False).rename(names_in)
        if coords_in:
            in_ = in_.assign_coords(coords=coords_in)
        out = target.to_xarray(encoding=False).to_dataset().rename(names_out)
        if coords_out:
            out = out.assign_coords(coords=coords_out)
        regrid_kwa = {
            "ds_in": in_,
            "ds_out": out,
            "method": method.value,
            "unmapped_to_nan": True,
            "filename": weights_path,
        }
        try:
            regridder = xe.Regridder(**regrid_kwa, reuse_weights=reuse_weights)
        except PermissionError:
            regridder = xe.Regridder(**regrid_kwa)
        result = regridder(in_, keep_attrs=True, skipna=False)
        result = result.rename({v: k for k, v in names_in.items()})
        result[self.name].encoding = in_[self.name].encoding
        if not isinstance(target.crs, GeogCS):
            missing_coords = {
                coord.name: out.coords[coord.name]
                for coord in (target.x, target.y)
                if coord.name not in result.coords
            }
            result = result.assign_coords(coords=missing_coords)
            result[self.name].encoding["coordinates"] = "latitude longitude"
        # After regridding those attributes are not valid!
        util_methods.clear_attributes(result, attrs="cell_measures")
        field_out = Field.from_xarray(
            ds=result,
            ncvar=self.name,
            copy=False,
            id_pattern=self._id_pattern,
            mapping=self._mapping,
        )
        field_out.domain._crs = target.crs
        field_out.domain._type = target.type
        return field_out

    # TO CHECK
    @geokube_logging
    def resample(
        self,
        operator: Union[Callable, MethodType, str],
        frequency: str,
        **resample_kwargs,
    ) -> "Field":
        """
        Perform resampling along the available `time` coordinate.
        Adjust appropriately time bounds.

        Parameters
        ----------
        operator : callable or str
            Callable-object used for aggregation or string
            representation of a function.  Currently supported are the
            methods of ``geokube.MethodType``.
        frequency :  str
            Expected resampling frequency.

        Returns
        ----------
        field : Field
            The field with values after resampling procedure.

        Examples:
        ----------
        Resample to day frequency taking the maximum over the elements
        in each day:
        >>> res = field.resample("maximum", frequency='1D')

        Resample to two-monts frequency taking the sum over each two
        months:
        >>> resulting_field = field.resample("sum", frequency='2M')

        """
        if callable(operator):
            func = operator
        else:
            if isinstance(operator, str):
                operator_func = MethodType(operator)
            elif isinstance(operator, MethodType):
                operator_func = operator
            else:
                raise TypeError(
<<<<<<< HEAD
                    "Operator must be `str`, `MethodType`, or `callable`. "
                    f"Provided `{type(operator)}`",
=======
                    "Operator must be `str`, `MethodType`, or `callable`."
                    " Provided `{type(operator)}`"
>>>>>>> fc839dd8
                )
            if operator_func is MethodType.UNDEFINED:
                methods = {
                    method.value[0] for method in MethodType.__members__.values()
                }
                methods.discard("<undefined>")
                raise ValueError(
<<<<<<< HEAD
                    f"Provided operator '{operator}' was not found! Available "
                    f"operators are: {sorted(methods)}!",
=======
                    f"Provided operator '{operator}' was not found! Available"
                    f" operators are: {sorted(methods)}!"
>>>>>>> fc839dd8
                )
            func = (
                operator_func.dask_operator
                if is_dask_collection(self)
                else operator_func.numpy_operator
            )

        # ################## Temporary solution for time bounds adjustmnent ######################

        # TODO: handle `formula_terms` bounds attribute
        # http://cfconventions.org/cf-conventions/cf-conventions.html#cell-boundaries
        ds = self.to_xarray(encoding=False)
        if (time_bnds := self.time.bounds) is None:
            bnds_name, bnds = f"{self.time.name}_bnds", None
        else:
            ((bnds_name, bnds),) = time_bnds.items()

        if self.cell_methods and bnds is not None:
            # `closed=right` set by default for {"M", "A", "Q", "BM", "BA", "BQ", "W"} resampling codes ("D" not included!)
            # https://github.com/pandas-dev/pandas/blob/7c48ff4409c622c582c56a5702373f726de08e96/pandas/core/resample.py#L1383
            resample_kwargs.update({"closed": "right"})
            da = ds.resample(
                indexer={self.time.name: frequency}, **resample_kwargs
            )
            new_bnds = np.empty(
                shape=(len(da.groups), 2), dtype=np.dtype("datetime64[ns]")
            )
            for i, v in enumerate(da.groups.values()):
                new_bnds[i] = [bnds.values[v].min(), bnds.values[v].max()]
            # TODO: Check if this is redundant
            if bnds is None:
                Field._LOG.warn(
                    "Time bounds not defined for the cell methods!"
                )
                warnings.warn("Time bounds not defined for the cell methods!")
        else:
            da = ds.resample(
                indexer={self.time.name: frequency}, **resample_kwargs
            )
            new_bnds = np.empty(
                shape=(len(da.groups), 2), dtype=np.dtype("datetime64[ns]")
            )
            for i, v in enumerate(da.groups.values()):
                new_bnds[i] = [
                    self.time.values[v].min(),
                    self.time.values[v].max(),
                ]

        # NOTE: `reduce` spans result for all intermediate values
        # if 1st and 3rd day os selected and 1D freq is used
        # then `reduce` results in time axis for 1st, 2nd, and 3rd
        # passing for missing dates `NaN`s
        da = da.reduce(func=func, dim=self.time.name, keep_attrs=True).dropna(
            dim=self.time.name
        )
        # NOTE: `reduce` removes all `encoding` properties
        da[self.name].encoding = ds[self.name].encoding
        res = xr.Dataset(
            da,
            coords={f"{bnds_name}": ((self.time.name, "bnds"), new_bnds)},
        )
        field = Field.from_xarray(res, ncvar=self.name)
        field.time.bounds = new_bnds
        field.domain.crs = self.domain.crs
        field.domain._type = self.domain._type

        # TODO: adjust cell_methods after resampling!

        # #########################################################################################
        return field

    @geokube_logging
    def to_netcdf(self, path):
        self.to_xarray().to_netcdf(path=path)

    # TO CHECK
    @geokube_logging
    def plot(
        self,
        features=None,
        gridlines=None,
        gridline_labels=None,
        subplot_kwargs=None,
        projection=None,
        figsize=None,
        robust=None,
        aspect=None,
        **kwargs,
    ):
        axis_names = self.domain._axis_to_name
        time = self.coords.get(axis_names.get(AxisType.TIME))
        vert = self.coords.get(axis_names.get(AxisType.VERTICAL))
        lat = self.coords.get(axis_names.get(AxisType.LATITUDE))
        lon = self.coords.get(axis_names.get(AxisType.LONGITUDE))

        # Resolving time series and layers because they do not require most of
        # processing other plot types do:
        if self._domain._type is DomainType.POINTS:
            if figsize is not None:
                kwargs["figsize"] = figsize
            n_pts = lat.size
            n_time = time.size if (time is not None and time.is_dim) else 0
            n_vert = vert.size if (vert is not None and vert.is_dim) else 0
            if aspect is None:
                # Integers determine the priority in the case of equal sizes:
                # greater number means higher priority.
                aspect = max(
                    (n_time, 1, "time_series"),
                    (n_vert, 2, "profile"),
                    (n_pts, 3, "points"),
                )[2]
            if aspect not in {"time_series", "profile", "points"}:
                raise ValueError(
                    "'aspect' must be 'time_series', 'profile', 'points', or"
                    " None"
                )
            if aspect == "time_series":
                data = self.to_xarray(encoding=False)[self.name]
                kwargs["x"] = time.name
                if n_vert > 1 or vert.name in data.dims:
                    kwargs.setdefault("row", vert.name)
                if "crs" in data.coords:
                    data = data.drop("crs")
                plot = data.plot.line(**kwargs)
                if "row" not in kwargs and "col" not in kwargs:
                    for line in plot:
                        line.axes.set_title("Point Time Series")
                return plot
            if aspect == "profile":
                data = self.to_xarray(encoding=False)[self.name]
                if vert.attrs.get("positive") == "down":
                    data = data.reindex(
                        indexers={vert.name: data.coords[vert.name][::-1]},
                        copy=False,
                    )
                    data.coords[vert.name] = -data.coords[vert.name]
                    # vert.values = -vert.values[::-1]
                kwargs["y"] = vert.name
                if n_time > 1 or time.name in data.dims:
                    kwargs.setdefault("col", time.name)
                if "crs" in data.coords:
                    data = data.drop("crs")
                plot = data.plot.line(**kwargs)
                if "row" not in kwargs and "col" not in kwargs:
                    for line in plot:
                        line.axes.set_title("Point Layers")
                return plot

        # Resolving Cartopy features and gridlines:
        if features:
            features = [_CARTOPY_FEATURES[feature] for feature in features]
            if gridlines is None:
                Field._LOG.info("`gridline` turned on")
                gridlines = True
        if gridline_labels is None:
            Field._LOG.info("`gridline_labels` turned off")
            gridline_labels = False
        has_cartopy_items = bool(features or gridlines)

        # Resolving dimensions, coordinates, and coordinate system:
        dims = set()
        if time is not None:
            dims.add(time.name)
        if vert is not None:
            dims.add(vert.name)
        if lat is not None:
            dims.add(lat.name)
            if lat.is_dim:
                kwargs.setdefault("y", lat.name)
        if lon is not None:
            dims.add(lon.name)
            if lon.is_dim:
                kwargs.setdefault("x", lon.name)
        crs = self._domain.crs
        try:
            transform = (
                crs.as_cartopy_projection() if crs is not None else None
            )
        except NotImplementedError:
            # HACK: This is used in the cases where obtaining Cartopy
            # projections is not implemented.
            transform = None
            kwargs.setdefault("x", lon.name)
            kwargs.setdefault("y", lat.name)
        plate = ccrs.PlateCarree

        if len(dims) in {3, 4}:
            if time is not None and time.name in dims and time.size > 1:
                kwargs.setdefault("col", time.name)
            if vert is not None and vert.name in dims and vert.size > 1:
                kwargs.setdefault("row", vert.name)

        # Resolving subplot keyword arguments including `projection`:
        subplot_kwa = {} if subplot_kwargs is None else {**subplot_kwargs}
        if projection is None:
            if has_cartopy_items:
                subplot_kwa["projection"] = projection = plate()
                if transform is None:
                    transform = plate()
            elif isinstance(transform, plate):
                transform = None
            if transform is not None:
                has_cartopy_items = True
                subplot_kwa["projection"] = projection = plate()
        else:
            has_cartopy_items = True
            if isinstance(projection, CoordSystem):
                projection = projection.as_cartopy_projection()
            subplot_kwa["projection"] = projection
            if transform is None:
                transform = plate()
        if subplot_kwa:
            kwargs["subplot_kws"] = subplot_kwa

        # Resolving other keyword arguments including `transform`, `figsize`,
        # and `robust`:
        kwa = {"transform": transform, "figsize": figsize, "robust": robust}
        for name, arg in kwa.items():
            if arg is not None:
                kwargs[name] = arg

        # Creating plot:
        dset = self.to_xarray(encoding=False)
        if "crs" in dset.coords:
            dset = dset.drop("crs")
        # HACK: This should be only:
        # `if self._domain._type is DomainType.GRIDDED:`
        # Checking against `None` is provided temporary for testing.
        if (
            self._domain._type is DomainType.GRIDDED
            or self._domain._type is None
        ):
            data = dset[self.name]
            plot = data.plot(**kwargs)
        elif self._domain._type is DomainType.POINTS:
            data = xr.Dataset(
                data_vars={
                    self.name: dset[self.name],
                    "lat": dset.coords["latitude"],
                    "lon": dset.coords["longitude"],
                }
            )
            kwargs.update(
                {"x": "lon", "y": "lat", "hue": self.name, "zorder": np.inf}
            )
            plot = data.plot.scatter(**kwargs)
        else:
            raise NotImplementedError(
                "'domain.type' of must be 'DomainType.GRIDDED' or "
                "'DomainType.POINTS'"
            )

        # Adding and modifying axis elements:
        # axes = np.array(getattr(plot, 'axes', plot), copy=False, ndmin=1)

        # Adding gridlines and Cartopy features (borders, coastline, lakes,
        # land, ocean, rivers, or states) to all plot axes:
        if has_cartopy_items:
            axes = np.array(plot.axes, copy=False, ndmin=1)
            if features:
                for ax in axes.flat:
                    for feature in features:
                        ax.add_feature(feature)
            if gridlines:
                for ax in axes.flat:
                    ax.gridlines(draw_labels=gridline_labels)

            # NOTE: This is a fix that enables using axis labels and units from
            # the domain, as well as plotting axes labels and ticks when
            # Cartopy transform, projection, or features are used. See:
            # https://stackoverflow.com/questions/35479508/cartopy-set-xlabel-set-ylabel-not-ticklabels
            if (
                (projection is None or isinstance(projection, plate))
                and lat is not None
                and lon is not None
                and not gridline_labels
            ):
                coords = data.coords

                lat_coord = coords[lat.name]
                lat_attrs = lat_coord.attrs
                lat_name = (
                    lat_attrs.get("long_name")
                    or lat_attrs.get("standard_name")
                    or lat_coord.name
                    or "latitude"
                )
                if (lat_units := lat.units) and lat_units != "dimensionless":
                    lat_name = f"{lat_name} [{lat_units}]"
                lat_values = lat.values
                lat_min, lat_max = lat_values.min(), lat_values.max()

                lon_coord = coords[lon.name]
                lon_attrs = lon_coord.attrs
                lon_name = (
                    lon_attrs.get("long_name")
                    or lon_attrs.get("standard_name")
                    or lon_coord.name
                    or "longitude"
                )
                if (lon_units := lon.units) and lon_units != "dimensionless":
                    lon_name = f"{lon_name} [{lon_units}]"
                lon_values = lon.values
                lon_min, lon_max = lon_values.min(), lon_values.max()

                ax = axes.item(0)
                x_ticks = ax.get_xticks()
                x_ticks = x_ticks[(x_ticks >= lon_min) & (x_ticks <= lon_max)]
                y_ticks = ax.get_yticks()
                y_ticks = y_ticks[(y_ticks >= lat_min) & (y_ticks <= lat_max)]

                if axes.ndim == 2:
                    for ax in axes[-1, :].flat:
                        ax.set_xlabel(lon_name)
                        ax.set_xticks(x_ticks)
                    for ax in axes[:, 0].flat:
                        ax.set_ylabel(lat_name)
                        ax.set_yticks(y_ticks)
                else:
                    for ax in axes.flat:
                        ax.set_xlabel(lon_name)
                        ax.set_ylabel(lat_name)
                        ax.set_xticks(x_ticks)
                        ax.set_yticks(y_ticks)

        return plot

    @geokube_logging
    def to_xarray(self, encoding=True) -> xr.Dataset:
        data_vars = {}
        var_name = self.ncvar if encoding else self.name

        data_vars[var_name] = super().to_xarray(
            encoding
        )  # use Variable to_array

        coords = self.domain.aux_coords
        if coords:
            if encoding:
                coords_names = " ".join(
                    [self.domain.coords[x].ncvar for x in coords]
                )
            else:
                coords_names = " ".join(
                    [self.domain.coords[x].name for x in coords]
                )
            data_vars[var_name].encoding["coordinates"] = coords_names

        coords = self.domain.to_xarray(encoding)

        data_vars[var_name].encoding["grid_mapping"] = "crs"

        if self.cell_methods is not None:
            data_vars[var_name].attrs["cell_methods"] = str(self.cell_methods)

        if self._ancillary is not None:
            for a in self.ancillary:
                data_vars[a] = a.to_xarray(encoding)

        # NOTE: a workaround for keeping domaintype
        # Issue: https://github.com/geokube/geokube/issues/147
        # If saved in .nc file, domain_type should be converted to str
        if (domain_type := self.domain.type) is not None and encoding is False:
            data_vars[var_name].attrs["__geo_domtype"] = domain_type
        return xr.Dataset(data_vars=data_vars, coords=coords)

    @classmethod
    @geokube_logging
    def from_xarray(
        cls,
        ds: xr.Dataset,
        ncvar: str,
        id_pattern: Optional[str] = None,
        mapping: Optional[Mapping[str, Mapping[str, str]]] = None,
        copy=False,
    ):
        if not isinstance(ds, xr.Dataset):
            raise TypeError(
<<<<<<< HEAD
                f"Expected type `xarray.Dataset` but provided `{type(ds)}`",
=======
                f"Expected type `xarray.Dataset` but provided `{type(ds)}`"
>>>>>>> fc839dd8
            )

        da = ds[ncvar].copy(copy)  # TODO: TO CHECK
        cell_methods = CellMethod.parse(da.attrs.pop("cell_methods", None))
        var = Variable.from_xarray(da, id_pattern, mapping=mapping)
        # We need to update `encoding` of var, as `Variable` doesn't contain `name`

        domain = Domain.from_xarray(
            ds, ncvar=ncvar, id_pattern=id_pattern, copy=copy, mapping=mapping
        )
        name = Variable._get_name(da, mapping=mapping, id_pattern=id_pattern)

        var.encoding.update(name=da.encoding.get("name", ncvar))
        # TODO ancillary variables
        field = Field(
            name=name,
            data=var.data,
            dims=var.dims,
            units=var.units,
            properties=var.properties,
            encoding=var.encoding,
            cell_methods=cell_methods,
            coords=domain,
        )
        field._id_pattern = id_pattern
        field._mapping = mapping
        return field

    @staticmethod
    def _update_coordinates(da: xr.DataArray, coords):
        if coords is None or len(coords) == 0:
            return
        if "coordinates" in da.attrs:
            da.attrs["coordinates"] = " ".join(
                chain([da.attrs["coordinates"]], coords)
            )
        elif "coordinates" in da.encoding:
            da.encoding["coordinates"] = " ".join(
                chain([da.encoding["coordinates"]], coords)
            )
        else:
            da.encoding["coordinates"] = " ".join(coords)<|MERGE_RESOLUTION|>--- conflicted
+++ resolved
@@ -116,24 +116,16 @@
         if ancillary is not None:
             if not isinstance(ancillary, dict):
                 raise TypeError(
-<<<<<<< HEAD
-                    f"Expected type of `ancillary` argument is dict, but the provided one if {type(ancillary)}",
-=======
                     "Expected type of `ancillary` argument is dict, but the"
                     f" provided one if {type(ancillary)}"
->>>>>>> fc839dd8
                 )
             res_anc = {}
             for k, v in ancillary.items():
                 if not isinstance(v, (np.ndarray, da.Array, Variable, Number)):
                     raise TypeError(
-<<<<<<< HEAD
-                        f"Expected type of single ancillary variable is: `numpy.ndarray`, `dask.Array`, `geokube.Variable`, or `Number`, but the provided one if {type(v)}",
-=======
                         "Expected type of single ancillary variable is:"
                         " `numpy.ndarray`, `dask.Array`, `geokube.Variable`,"
                         f" or `Number`, but the provided one if {type(v)}"
->>>>>>> fc839dd8
                     )
                 # TODO: what should be axis and dims for ancillary variables? SHould it be `Variable`?
                 res_anc[k] = Variable(data=v)
@@ -233,12 +225,8 @@
             north, south, west, east, top, bottom
         ):
             raise KeyError(
-<<<<<<< HEAD
-                "At least on of the following must be defined: [north, south, west, east, top, bottom]!",
-=======
                 "At least on of the following must be defined: [north, south,"
                 " west, east, top, bottom]!"
->>>>>>> fc839dd8
             )
         return self._geobbox_idx(
             south=south,
@@ -702,12 +690,8 @@
         ):
             # TODO: implement for dependent coordinate
             raise NotImplementedError(
-<<<<<<< HEAD
-                "Rolling longitude is currently supported only for independent coordinate!",
-=======
                 "Rolling longitude is currently supported only for independent"
                 " coordinate!"
->>>>>>> fc839dd8
             )
         first_el, last_el = (
             self.domain[Axis("longitude")].min(),
@@ -810,14 +794,6 @@
         ... )
 
         """
-<<<<<<< HEAD
-        if isinstance(target, Domain):
-            target_domain = target
-        elif isinstance(target, Field):
-            target_domain = target.domain
-        else:
-            raise TypeError("'target' must be an instance of Domain or Field")
-=======
         if not isinstance(target, Domain):
             if isinstance(target, Field):
                 target = target.domain
@@ -825,7 +801,6 @@
                 raise TypeError(
                     "'target' must be an instance of Domain or Field"
                 )
->>>>>>> fc839dd8
 
         if not isinstance(method, RegridMethod):
             method = RegridMethod[str(method).upper()]
@@ -953,27 +928,18 @@
                 operator_func = operator
             else:
                 raise TypeError(
-<<<<<<< HEAD
-                    "Operator must be `str`, `MethodType`, or `callable`. "
-                    f"Provided `{type(operator)}`",
-=======
                     "Operator must be `str`, `MethodType`, or `callable`."
                     " Provided `{type(operator)}`"
->>>>>>> fc839dd8
                 )
             if operator_func is MethodType.UNDEFINED:
                 methods = {
-                    method.value[0] for method in MethodType.__members__.values()
+                    method.value[0]
+                    for method in MethodType.__members__.values()
                 }
                 methods.discard("<undefined>")
                 raise ValueError(
-<<<<<<< HEAD
-                    f"Provided operator '{operator}' was not found! Available "
-                    f"operators are: {sorted(methods)}!",
-=======
                     f"Provided operator '{operator}' was not found! Available"
                     f" operators are: {sorted(methods)}!"
->>>>>>> fc839dd8
                 )
             func = (
                 operator_func.dask_operator
@@ -1352,11 +1318,7 @@
     ):
         if not isinstance(ds, xr.Dataset):
             raise TypeError(
-<<<<<<< HEAD
-                f"Expected type `xarray.Dataset` but provided `{type(ds)}`",
-=======
                 f"Expected type `xarray.Dataset` but provided `{type(ds)}`"
->>>>>>> fc839dd8
             )
 
         da = ds[ncvar].copy(copy)  # TODO: TO CHECK
