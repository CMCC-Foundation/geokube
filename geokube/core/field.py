--- conflicted
+++ resolved
@@ -1282,7 +1282,7 @@
 
         return plot
 
-<<<<<<< HEAD
+
     def to_geojson(self, target=None):
         if self.domain.type is DomainType.POINTS:
             if self.latitude.size != 1 or self.longitude.size != 1:
@@ -1356,8 +1356,7 @@
 
         return result
 
-    @log_func_debug
-=======
+    @geokube_logging
     def hvplot(self, aspect=None, **kwargs):
         # NOTE: See https://hvplot.holoviz.org/user_guide/Customization.html
         # for the details on what can be passed with `kwargs`.
@@ -1514,7 +1513,6 @@
         )
 
     @geokube_logging
->>>>>>> 557fb42b
     def to_xarray(self, encoding=True) -> xr.Dataset:
         data_vars = {}
         var_name = self.ncvar if encoding else self.name
