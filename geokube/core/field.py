from __future__ import annotations

import functools as ft
import os
import warnings
from html import escape
from itertools import chain
from numbers import Number
from typing import Any, Callable, Hashable, List, Mapping, Optional, Tuple, Union

import cartopy.crs as ccrs
import cartopy.feature as cartf
import dask.array as da
import numpy as np
import pyarrow as pa
import xarray as xr
import xesmf as xe
from dask import is_dask_collection
from xarray.core.options import OPTIONS

from ..utils import exceptions as ex
from ..utils import formatting, formatting_html, util_methods
from ..utils.decorators import log_func_debug
from ..utils.hcube_logger import HCubeLogger
from .axis import Axis, AxisType
from .cell_methods import CellMethod
from .coord_system import CoordSystem, RegularLatLon, RotatedGeogCS
from .coordinate import Coordinate, CoordinateType
from .domain import Domain, DomainType, GeodeticPoints, GeodeticGrid
from .enums import MethodType, RegridMethod
from .unit import Unit
from .variable import Variable
from .domainmixin import DomainMixin

_CARTOPY_FEATURES = {
    "borders": cartf.BORDERS,
    "coastline": cartf.COASTLINE,
    "lakes": cartf.LAKES,
    "land": cartf.LAND,
    "ocean": cartf.OCEAN,
    "rivers": cartf.RIVERS,
    "states": cartf.STATES,
}


# pylint: disable=missing-class-docstring


class Field(Variable, DomainMixin):

    __slots__ = (
        "_name",
        "_domain",
        "_cell_methods",
        "_ancillary_data",
        "_id_pattern",
        "_mapping",
    )

    _LOG = HCubeLogger(name="Field")

    def __init__(
        self,
        data: Union[Number, np.ndarray, da.Array, xr.Variable, Variable],
        name: str,
        dims: Optional[Union[Tuple[Axis], Tuple[AxisType], Tuple[str]]] = None,
        coords: Optional[
            Union[
                Domain,
                Mapping[str, Union[Number, np.ndarray, da.Array]],
                Mapping[
                    str, Tuple[Tuple[str, ...], Union[Number, np.ndarray, da.Array]]
                ],
            ]
        ] = None,
        crs: Optional[CoordSystem] = None,
        units: Optional[Union[Unit, str]] = None,
        properties: Optional[Mapping[Hashable, str]] = None,
        encoding: Optional[Mapping[Hashable, str]] = None,
        cell_methods: Optional[CellMethod] = None,
        ancillary: Optional[Mapping[Hashable, Union[np.ndarray, Variable]]] = None,
    ) -> None:

        super().__init__(
            data=data, units=units, dims=dims, properties=properties, encoding=encoding
        )
        self._ancillary = None
        self._name = name
        self._domain = (
            coords
            if isinstance(coords, Domain)
            else Domain._make_domain_from_coords_dict_dims_and_crs(
                coords=coords, dims=dims, crs=crs
            )
        )

        self._cell_methods = cell_methods
        if ancillary is not None:
            if not isinstance(ancillary, dict):
                raise ex.HCubeTypeError(
                    f"Expected type of `ancillary` argument is dict, but the provided one if {type(ancillary)}",
                    logger=Field._LOG,
                )
            res_anc = {}
            for k, v in ancillary.items():
                if not isinstance(v, (np.ndarray, da.Array, Variable, Number)):
                    raise ex.HCubeTypeError(
                        f"Expected type of single ancillary variable is: `numpy.ndarray`, `dask.Array`, `geokube.Variable`, or `Number`, but the provided one if {type(v)}",
                        logger=Field._LOG,
                    )
                # TODO: what should be axis and dims for ancillary variables? SHould it be `Variable`?
                res_anc[k] = Variable(data=v)
            self._ancillary = res_anc

    def __str__(self) -> str:
        return f"Field {self.name}:{self.ncvar} with cell method: {self.cell_methods}"

    @property
    def name(self) -> str:
        return self._name

    @property
    def ncvar(self) -> str:
        return self._encoding.get("name", self.name)

    @property
    def cell_methods(self) -> Optional[CellMethod]:
        return self._cell_methods

    @property
    def domain(self) -> Domain:
        return self._domain

    @property
    def coords(self):
        return self._domain._coords

    @property
    def ancillary(self) -> Optional[Mapping[Hashable, Variable]]:
        return self._ancillary

    def __contains__(self, key):
        return key in self.domain

    def __getitem__(self, key):
        return self.domain[key]

    def __repr__(self) -> str:
        return self.to_xarray(encoding=False).__repr__()

    #        return formatting.array_repr(self.to_xarray())

    def _repr_html_(self):
        return self.to_xarray(encoding=False)._repr_html_()
        # if OPTIONS["display_style"] == "text":
        #     return f"<pre>{escape(repr(self.to_xarray()))}</pre>"
        # return formatting_html.array_repr(self)

    # geobbox and locations operates also on dependent coordinates
    # they refer only to GeoCoordinates (lat/lon)
    # TODO: Add Vertical
    @log_func_debug
    def geobbox(
        self,
        north=None,
        south=None,
        west=None,
        east=None,
        top=None,
        bottom=None,
    ):
        if not util_methods.is_atleast_one_not_none(
            north, south, west, east, top, bottom
        ):
            raise ex.HCubeKeyError(
                "At least on of the following must be defined: [north, south, west, east, top, bottom]!",
                logger=Field._LOG,
            )
        return self._geobbox_idx(
            south=south,
            north=north,
            west=west,
            east=east,
            top=top,
            bottom=bottom,
        )

    def _geobbox_cartopy(
        self, south, north, west, east, top, bottom, roll_if_needed=True
    ):
        # TODO: add vertical also
        domain = self._domain

        ind_lat = domain.is_latitude_independent
        ind_lon = domain.is_longitude_independent
        if ind_lat and ind_lon:
            idx = {
                domain.latitude.name: np.s_[south:north]
                if util_methods.is_nondecreasing(domain.latitude.data)
                else np.s_[north:south],
                domain.longitude.name: np.s_[west:east]
                if util_methods.is_nondecreasing(domain.longitude.data)
                else np.s_[east:west],
            }
            return self.sel(indexers=idx, roll_if_needed=roll_if_needed)

        # Specifying the corner points of the bounding box in the rectangular
        # coordinate system (`cartopy.crs.PlateCarree()`).
        lats = np.array([south, south, north, north], dtype=np.float32)
        lons = np.array([west, east, west, east], dtype=np.float32)

        # Transforming the corner points of the bounding box from the
        # rectangular coordinate system (`cartopy.crs.PlateCarree`) to the
        # coordinate system of the field.
        plate = ccrs.PlateCarree()
        pts = domain.crs.as_cartopy_crs().transform_points(
            src_crs=plate, x=lons, y=lats
        )
        x, y = pts[:, 0], pts[:, 1]

        # Spatial subseting.
        idx = {
            domain[AxisType.LATITUDE].dims[1].ncvar: np.s_[x.min() : x.max()],
            domain[AxisType.LATITUDE].dims[0].ncvar: np.s_[y.min() : y.max()],
        }
        ds = (
            self._check_and_roll_longitude(self.to_xarray(), idx)
            if roll_if_needed
            else self.to_xarray()
        )
        return Field.from_xarray(
            ds=ds.sel(indexers=idx),
            ncvar=self.ncvar,
            copy=False,
            id_pattern=self._id_pattern,
            mapping=self._mapping,
        )
    
    def _geobbox_idx(
        self,
        south,
        north,
        west,
        east,
        top=None,
        bottom=None
    ):
        field = self
        domain = self.domain

        # Latitude
        lat = domain.latitude
        lat_data = lat.data
        lat_indep = domain.is_latitude_independent

        # Longitude
        lon = domain.longitude
        lon_data = lon.data
        lon_indep = domain.is_longitude_independent

        # Vertical
        # NOTE: In this implementation, vertical is always considered an
        # independent coordinate.
        vert = domain.vertical
        if top is not None or bottom is not None:
            if vert is None:
                raise ValueError(
                    "'top' and 'bottom' must be None because there is no "
                    "vertical coordinate"
                )
            vert_incr = util_methods.is_nondecreasing(vert.data)
            vert_slice = np.s_[bottom:top] if vert_incr else np.s_[top:bottom]
            vert_idx = {vert.name: vert_slice}
            field = self.sel(indexers=vert_idx, roll_if_needed=True)

        # Case of latitude and longitude being independent.
        if lat_indep and lon_indep:
            lat_incr = util_methods.is_nondecreasing(lat_data)
            lat_slice = np.s_[south:north] if lat_incr else np.s_[north:south]
            lon_incr = util_methods.is_nondecreasing(lon_data)
            lon_slice = np.s_[west:east] if lon_incr else np.s_[east:west]
            idx = {lat.name: lat_slice, lon.name: lon_slice}
            return field.sel(indexers=idx, roll_if_needed=True)
        else:
            # Case of latitude and longitude being dependent on y and x
            # Specifying the mask(s) and extracting the indices that correspond
            # to the inside the bounding box.
            # TODO: Check if lat and lon are 1D or 2D and implement code for
            # both.
            lat_mask = (lat_data >= south) & (lat_data <= north)
            lon_mask = (lon_data >= west) & (lon_data <= east)
            # TODO: Clarify why this is required.
            if np.sum(lat_mask) == 0:
                lat_mask = (lat_data <= south) & (lat_data >= north)
            if np.sum(lon_mask) == 0:
                lon_mask = (lon_data <= float(west)) & (lon_data <= float(east))
            y, x = np.nonzero(lat_mask & lon_mask)

            # Spatial subseting.
            x_slice = np.s_[x.min():x.max() + 1]
            y_slice = np.s_[y.min():y.max() + 1]
            # TODO: Check dims[1] and dims[0]
            idx = {lat.dims[1].name: x_slice, lat.dims[0].name: y_slice}
            dset = (
                field._check_and_roll_longitude(field.to_xarray(encoding=False), idx)
            )

            return Field.from_xarray(
                ds=dset.isel(indexers=idx),
                ncvar=self.name,
                copy=False,
                id_pattern=self._id_pattern,
                mapping=self._mapping
            )

    def locations(
        self,
        latitude,
        longitude,
        vertical: Optional[
            List[Number]
        ] = None,  # { 'latitude': [], 'longitude': [], 'vertical': []}
    ):  # points are expressed as arrays for coordinates (dep or ind) lat/lon/vertical
        # TODO: handle vertical, too
<<<<<<< HEAD
        return self._locations_idx(
            latitude=latitude, longitude=longitude, vertical=vertical
        )
=======
        if vertical is not None:
            raise ex.HCubeNotImplementedError(
                "Selecting by location with vertical is currently not supported!",
                logger=Field._LOG,
            )
>>>>>>> ccafef17

        return self.interpolate(
            domain=GeodeticPoints(
                latitude=latitude, longitude=longitude, vertical=vertical
            ),
            method="nearest",
        )

    def interpolate(self, domain: Domain, method: str = "nearest") -> Field:
        # TODO: Add vertical support.
        # if (
        #     {c.axis_type for c in domain.coords.values() if c.is_dimension}
        #     != {AxisType.LATITUDE, AxisType.LONGITUDE}
        # ):
        #     raise NotImplementedError(
        #         "'domain' can have only latitude and longitude at the moment"
        #     )

        dset = self.to_xarray(encoding=False)
        lat, lon = domain.latitude.values, domain.longitude.values
        if self.is_latitude_independent and self.is_longitude_independent:
            if domain.type is DomainType.POINTS:
                dim_lat = dim_lon = "points"
            else:
                dim_lat, dim_lon = self.latitude.name, self.longitude.name
            interp_coords = {
                self.latitude.name: xr.DataArray(data=lat, dims=dim_lat),
                self.longitude.name: xr.DataArray(data=lon, dims=dim_lon),
            }
            dset_interp = dset.interp(coords=interp_coords, method=method)
        else:
            if domain.type is DomainType.POINTS:
                pts = self.domain.crs.as_cartopy_crs().transform_points(
                    src_crs=domain.crs.as_cartopy_crs(), x=lon, y=lat
                )
                x, y = pts[..., 0], pts[..., 1]
                interp_coords = {
                    self.x.name: xr.DataArray(data=x, dims="points"),
                    self.y.name: xr.DataArray(data=y, dims="points"),
                }
            else:
                lon_2d, lat_2d = np.meshgrid(lon, lat)
                pts = self.domain.crs.as_cartopy_crs().transform_points(
                    src_crs=ccrs.PlateCarree(), x=lon_2d, y=lat_2d
                )
                x, y = pts[..., 0], pts[..., 1]
                dims = (domain.latitude.name, domain.longitude.name)
                grid = xr.Dataset(
                    data_vars={self.x.name: (dims, x), self.y.name: (dims, y)},
                    coords=domain.to_xarray(encoding=False),
                )
                dset = dset.drop(labels=(self.latitude.name, self.longitude.name))
                interp_coords = {
                    self.x.name: grid[self.x.name],
                    self.y.name: grid[self.y.name],
                }
            dset_interp = dset.interp(coords=interp_coords, method=method)
            dset_interp = dset_interp.drop(labels=[self.x.name, self.y.name])

        # dset_interp[self.name].encoding.update(dset[self.name].encoding)
        dset_interp[self.name].encoding[
            "coordinates"
        ] = f"{domain.latitude.name} {domain.longitude.name}"
        # TODO: Fill value should depend on the data type.
        # TODO: Add xarray fillna into Field.to_xarray.
        dset_interp[self.name].encoding["_FillValue"] = -9.0e-20

        field = Field.from_xarray(
            ds=dset_interp,
            ncvar=self.name,
            copy=False,
            id_pattern=self._id_pattern,
            mapping=self._mapping,
        )

        field.domain.type = DomainType.POINTS
        return field

    def _locations_cartopy(self, latitude, longitude, vertical=None):
        domain = self._domain

        # Specifying the location points in the rectangular coordinate system
        # (`cartopy.crs.PlateCarree()`).
        lats = np.array(latitude, dtype=np.float32, ndmin=1)
        lons = np.array(longitude, dtype=np.float32, ndmin=1)

        ind_lat = domain.is_latitude_independent
        ind_lon = domain.is_longitude_independent
        if ind_lat and ind_lon:
            idx = {
                domain.latitude.name: lats.item() if len(lats) == 1 else lats,
                domain.longitude.name: lons.item() if len(lons) == 1 else lons,
            }
        else:
            # Transforming the location points from the rectangular coordinate
            # system (`cartopy.crs.PlateCarree`) to the coordinate system of
            # the field.
            plate = ccrs.PlateCarree()
            pts = domain.crs.as_cartopy_crs().transform_points(src_crs=plate, x=lons, y=lats)
            idx = {
                domain.x.name: xr.DataArray(data=pts[:, 0], dims="points"),
                domain.y.name: xr.DataArray(data=pts[:, 1], dims="points"),
            }

        return Field.from_xarray(
            ds=self.to_xarray(encoding=False).sel(indexers=idx, method="nearest"),
            ncvar=self.name,
            copy=False,
            id_pattern=self._id_pattern,
            mapping=self._mapping,
        )

    def _locations_idx(
        self,
        latitude,
        longitude,
        vertical
    ):
        field = self
        domain = self.domain
        sel_kwa = {'roll_if_needed': False, 'method': 'nearest'}

        # Latitude
        lats = np.array(latitude, dtype=np.float32).reshape(-1)
        lat_coord = domain.latitude
        lat_indep = domain.is_latitude_independent

        # Longitude
        lons = np.array(longitude, dtype=np.float32).reshape(-1)
        lon_coord = domain.longitude
        lon_indep = domain.is_longitude_independent

        n = lats.size
        if lons.size != n:
            raise ValueError(
                    "'latitude' and 'longitude' must have the same number of "
                    "items"
                )

        # Vertical
        # NOTE: In this implementation, vertical is always considered an
        # independent coordinate.
        # if (vert_coord := domain.vertical) is None:
        #    if vertical is not None:
        #        raise ValueError(
        #            "'vertical' must be None because there is no vertical "
        #            "coordinate"
        #        )
        # else:
        #    if vertical is None:
        #        raise ValueError(
        #            "'vertical' cannot be None because there is a vertical "
        #            "coordinate"
        #        )
        if vertical is not None:    
            vert_coord = domain.vertical
            verts = np.array(vertical, dtype=np.float32).reshape(-1)
            if verts.size != n:
                raise ValueError(
                    "'vertical' must have the same number of items as "
                    "'latitude' and 'longitude'"
                )
            verts = xr.DataArray(data=verts, dims='points')
            field = field.sel(indexers={vert_coord.name: verts}, **sel_kwa)

        # Case of latitude and longitude being independent.
        if lat_indep and lon_indep:
            # TODO: Check lon values conventions.
            lats = xr.DataArray(data=lats, dims='points')
            lons = xr.DataArray(data=lons, dims='points')
            idx = {lat_coord.name: lats, lon_coord.name: lons}
            return field.sel(indexers=idx, **sel_kwa)
        else:
            # TODO: Check lon values conventions if possible, otherwise raise error.
            # Case of latitude and longitude being dependent on y and x.
            # Adjusting the shape of the latitude and longitude coordinates.
            # TODO: Check if these are NumPy arrays.
            # TODO: Check axes and shapes manipulation again.
            lat_data = domain.latitude.values
            lat_dims = (np.s_[:],) + (np.newaxis,) * lat_data.ndim
            lat_data = lat_data[np.newaxis, :]
            lon_data = domain.longitude.values
            lon_dims = (np.s_[:],) + (np.newaxis,) * lon_data.ndim
            lon_data = lon_data[np.newaxis, :]

            # Adjusting the shape of the latitude and longitude of the locations.
            lats = lats[lat_dims]
            lons = lons[lon_dims]

            # Calculating the squares of the Euclidean distance.
            lat_diff = lat_data - lats
            lon_diff = lon_data - lons
            diff_sq = lat_diff * lat_diff + lon_diff * lon_diff

            # Selecting the indices that correspond to the squares of the Euclidean
            # distance.
            # TODO: Improve vectorization.
            # TODO: Consider replacing `numpy.unravel_index` with `numpy.argwhere`,
            # with the constructs like
            # `np.argwhere(diff_sq[i] == diff_sq[i].min())[0]`.
            n, *shape = diff_sq.shape
            idx_ = tuple(
                np.unravel_index(indices=diff_sq[i].argmin(), shape=shape)
                for i in range(n)
            )
            idx_ = np.array(idx_, dtype=np.int64)

            # Spatial subseting.
            dims = lat_coord.dims
            lat_idx = xr.DataArray(data=idx_[:, 1], dims='points')
            lon_idx = xr.DataArray(data=idx_[:, 0], dims='points')
            idx = {dims[1].name: lat_idx, dims[0].name: lon_idx}
            dset = field.to_xarray(encoding=False).isel(indexers=idx)

            return Field.from_xarray(
                ds=self.to_xarray(encoding=False).sel(indexers=idx, method="nearest"),
                ncvar=self.name,
                copy=False,
                id_pattern=self._id_pattern,
                mapping=self._mapping,
            )

    # consider only independent coordinates
    # TODO: we should use metpy approach (user can also specify - units)
    @log_func_debug
    def sel(
        self,
        indexers: Mapping[Union[Axis, str], Any] = None,
        roll_if_needed: bool = True,
        method: str = None,
        tolerance: Number = None,
        drop: bool = False,  # TODO: check if should be always True or False in out case
        **indexers_kwargs: Any,
    ) -> "Field":
        indexers = xr.core.utils.either_dict_or_kwargs(indexers, indexers_kwargs, "sel")
        # TODO:
        indexers = self.domain.map_indexers(indexers)
        # TODO: indexers from this place should be always of type -> Mapping[Axis, Any]
        #   ^ it can be done in Domain
        indexers = indexers.copy()
        ds = self.to_xarray(encoding=False)

        if (
            time_ind := indexers.get(Axis("time"))
        ) is not None and util_methods.is_time_combo(time_ind):
            # time is always independent coordinate
            ds = ds.isel(self.domain._process_time_combo(time_ind), drop=drop)
            del indexers[Axis("time")]

        if roll_if_needed:
            ds = self._check_and_roll_longitude(ds, indexers)

        indexers = {self.domain[k].name: v for k, v in indexers.items()}

        # If selection by single lat/lon, coordinate is lost as it is not stored either in da.dims nor in da.attrs["coordinates"]
        # and then selecting this location from Domain fails
        ds_dims = set(ds.dims)
        ds = ds.sel(indexers, tolerance=tolerance, method=method, drop=drop)
        lost_dims = ds_dims - set(ds.dims)
        Field._update_coordinates(ds[self.name], lost_dims)
        return Field.from_xarray(
            ds, ncvar=self.name, id_pattern=self._id_pattern, mapping=self._mapping
        )

    @log_func_debug
    def _check_and_roll_longitude(self, ds, indexers) -> xr.Dataset:
        # `ds` here is passed as an argument to avoid one redundent to_xarray call
        if "longitude" not in indexers or not isinstance(indexers["longitude"], slice):
            return ds
        if self.domain[Axis("longitude")].type is not CoordinateType.INDEPENDENT:
            # TODO: implement for dependent coordinate
            raise ex.HCubeNotImplementedError(
                "Rolling longitude is currently supported only for independent coordinate!",
                logger=Field._LOG,
            )
        first_el, last_el = (
            self.domain[Axis("longitude")].min(),
            self.domain[Axis("longitude")].max(),
        )

        start = indexers[Axis("longitude")].start
        stop = indexers[Axis("longitude")].stop

        sel_neg_conv = (start < 0) | (stop < 0)
        sel_pos_conv = (start > 180) | (stop > 180)

        dset_neg_conv = first_el < 0
        dset_pos_conv = first_el >= 0
        lng_name = self.domain[Axis("longitude")].name

        if dset_pos_conv and sel_neg_conv:
            # from [0,360] to [-180,180]
            # Attributes are lost while doing `assign_coords`. They need to be reassigned (e.q. by `update`)
            roll_value = (ds[lng_name] > 180).sum().item()
            res = ds.assign_coords(
                {lng_name: (((ds[lng_name] + 180) % 360) - 180)}
            ).roll(**{lng_name: roll_value}, roll_coords=True)
            res[lng_name].attrs.update(ds[lng_name].attrs)
            # TODO: verify of there are some attrs that need to be updated (e.g. min/max value)
            return res
        if dset_neg_conv and sel_pos_conv:
            # from [-180,-180] to [0,360]
            roll_value = (ds[lng_name] < 0).sum().item()
            res = (
                ds.assign_coords({lng_name: (ds[lng_name] % 360)})
                .roll(**{lng_name: -roll_value}, roll_coords=True)
                .assign_attrs(**ds[lng_name].attrs)
            )
            res[lng_name].attrs.update(ds[lng_name].attrs)
            return res
        return ds

    def to_regular(self):
        # Infering latitude and longitude steps from the x and y coordinates.
        if isinstance(self.domain.crs, RotatedGeogCS):
            lat_step = self.y.values.ptp() / (self.y.values.size - 1)
            lon_step = self.x.values.ptp() / (self.x.values.size - 1)
        else:
            raise NotImplementedError(
                f"'{type(self.domain.crs).__name__}' is not supported as a "
                "type of coordinate reference system"
            )

        # Building regular latitude-longitude coordinates.
        south = self.latitude.values.min()
        north = self.latitude.values.max()
        west = self.longitude.values.min()
        east = self.longitude.values.max()
        lat = np.arange(south, north + lat_step / 2, lat_step)
        lon = np.arange(west, east + lon_step / 2, lon_step)

        return self.interpolate(
            domain=GeodeticGrid(latitude=lat, longitude=lon), method="nearest"
        )

    # TO CHECK
    @log_func_debug
    def regrid(
        self,
        target: Union[Domain, "Field"],
        method: Union[str, RegridMethod] = "bilinear",
        weights_path: Optional[str] = None,
        reuse_weights: bool = True,
    ) -> "Field":
        """
        Regridds present coordinate system.
        Parameters
        ----------
        target_domain : geokube.Domain or geokube.Field
            Domain which is supposed to be the result of regridding.
        method : str
            A method to use for regridding. Default: `bilinear`.
        weights_path : str, optional
            The path of the file where the interpolation weights are
            stored. Default: `None`.
        reuse_weights : bool, optional
            Whether to reuse already calculated weights or not. Default:
            `True`.
        Returns
        ----------
        field : Field
           The field with values modified by regridding query.
        Examples:
        ----------
        >>> result = field.regrid(
        ...     target_domain=target_domain,
        ...     method='bilinear'
        ... )
        """
        if isinstance(target, Domain):
            target_domain = target
        elif isinstance(target, Field):
            target_domain = target.domain
        else:
            raise ex.HCubeTypeError(
                "'target' must be an instance of Domain or Field", logger=Field._LOG
            )

        if not isinstance(method, RegridMethod):
            method = RegridMethod[str(method).upper()]

        if reuse_weights and (weights_path is None or not os.path.exists(weights_path)):
            Field._LOG.warn("`weights_path` is None or file does not exist!")
            Field._LOG.info("`reuse_weights` turned off")
            reuse_weights = False

        # Input domain
        lat_in = self.domain[Axis.LATITUDE]
        lon_in = self.domain[Axis.LONGITUDE]
        name_map_in = {lat_in.axis.name: "lat", lon_in.axis.name: "lon"}

        # Output domain
        lat_out = target_domain[Axis.LATITUDE]
        lon_out = target_domain[Axis.LONGITUDE]
        name_map_out = {lat_out.axis.name: "lat", lon_out.axis.name: "lon"}

        conserv_methods = {RegridMethod.CONSERVATIVE, RegridMethod.CONSERVATIVE_NORMED}
        if method in conserv_methods:
            self.domain.compute_bounds(Axis.LATITUDE)
            self.domain.compute_bounds(Axis.LONGITUDE)
            name_map_in.update(
                {lat_in.bounds.name: "lat_b", lon_in.bounds.name: "lon_b"}
            )
            target_domain.compute_bounds(lat_out.axis.name)
            target_domain.compute_bounds(lon_out.axis.name)
            name_map_out.update(
                {lat_out.bounds.name: "lat_b", lon_out.bounds.name: "lon_b"}
            )

        # Regridding
        regrid_kwa = {
            "ds_in": self.domain.to_xarray_dataset().rename(name_map_in),
            "ds_out": target_domain.to_xarray_dataset().rename(name_map_out),
            "method": method.value,
            "unmapped_to_nan": True,
            "filename": weights_path,
        }

        try:
            regridder = xe.Regridder(**regrid_kwa, reuse_weights=reuse_weights)
        except PermissionError:
            regridder = xe.Regridder(**regrid_kwa)
        xr_ds = self.to_xarray(encoding=False)
        result = regridder(xr_ds, keep_attrs=True, skipna=False)
        result = result.rename({"lat": lat_in.axis.name, "lon": lon_in.axis.name})
        result[self.variable.name].encoding = xr_ds[self.variable.name].encoding
        # After regridding those attributes are not valid!
        util_methods.clear_attributes(result, attrs="cell_measures")
        field_out = Field.from_xarray_dataset(result, field_name=self.variable.name)
        # Take `crs`` from `target_domain` as in `result` there can be still the coordinate responsible for CRS
        field_out.domain._crs = target_domain.crs
        return field_out

    # TO CHECK
    @log_func_debug
    def resample(
        self,
        operator: Union[Callable, MethodType, str],
        frequency: str,
        **resample_kwargs,
    ) -> "Field":
        """
        Perform resampling along the available `time` coordinate.
        Adjust appropriately time bounds.
        Parameters
        ----------
        operator : callable or str
            Callable-object used for aggregation or string representation of a function.
            Currently supported are methods of geokube.MethodType
        frequency :  str
            Expected resampling frequency
        inplace : bool
            Indicate if operations should be done inplace or a modified copy should be returned
        Returns
        ----------
        field : Field
            The field with values after resampling procedure if inplace==True, modified copy otherwise
        Examples:
        ----------
        Resample to day frequency taking the maximum over the elements in each day:
        >>> resulting_field = field.resample(MethodType.FIRST, frequency='1D')
        Resample to 2 month frequency taking the sum (omitting NaNs) over each 2 months
        >>> resulting_field = field.resample("nansum", frequency='2M')
        """
        time_axis = self.domain[Axis.TIME]
        time = time_axis.name
        func = None
        if isinstance(operator, str):
            operator_func = MethodType(operator)
        if isinstance(operator_func, MethodType):
            func = (
                operator_func.dask_operator
                if is_dask_collection(self)
                else operator_func.numpy_operator
            )
        elif callable(operator_func):
            func = operator_func
        else:
            raise ex.HCubeTypeError(
                f"Operator can be only one of: `str`, `MethodType`, `callable`. Provided `{type(operator)}`",
                logger=Field._LOG,
            )
        if func is None:
            raise ex.HCubeValueError(
                f"Provided operator `{operator}` was not found! Check available operators or provide it the one yourself by pasing callable object!",
                logger=Field._LOG,
            )

        # ################## Temporary solution for time bounds adjustmnent ######################

        # TODO: handle `formula_terms` bounds attribute
        # http://cfconventions.org/cf-conventions/cf-conventions.html#cell-boundaries
        tb = time_axis.bounds
        ds = self.to_xarray(encoding=False)
        if self.cell_methods and tb is not None:
            # `closed=right` set by default for {"M", "A", "Q", "BM", "BA", "BQ", "W"} resampling codes ("D" not included!)
            # https://github.com/pandas-dev/pandas/blob/7c48ff4409c622c582c56a5702373f726de08e96/pandas/core/resample.py#L1383
            resample_kwargs.update({"closed": "right"})
            da = ds.resample(indexer={time: frequency}, **resample_kwargs)
            new_bounds = np.empty(
                shape=(len(da.groups), 2), dtype=np.dtype("datetime64[m]")
            )
            for i, v in enumerate(da.groups.values()):
                new_bounds[i] = [tb.values[v].min(), tb.values[v].max()]
            if tb is None:
                Field._LOG.warn("Time bounds not defined for the cell methods!")
                warnings.warn("Time bounds not defined for the cell methods!")
        else:
            da = ds.resample(indexer={time: frequency}, **resample_kwargs)
            new_bounds = np.empty(
                shape=(len(da.groups), 2), dtype=np.dtype("datetime64[m]")
            )
            for i, v in enumerate(da.groups.values()):
                new_bounds[i] = [time_axis.values[v].min(), time_axis.values[v].max()]
        da = da.reduce(func=func, dim=time, keep_attrs=True)
        res = xr.Dataset(
            da,
            coords={f"{time}_bnds": ((time, "bnds"), new_bounds)},
        )
        # TODO: adjust cell_methods after resampling!

        # #########################################################################################
        return Field.from_xarray_dataset(res, field_name=self.variable.name)

    @log_func_debug
    def to_netcdf(self, path):
        self.to_xarray().to_netcdf(path=path)

    # TO CHECK
    @log_func_debug
    def plot(
        self,
        features=None,
        gridlines=None,
        gridline_labels=None,
        subplot_kwargs=None,
        projection=None,
        figsize=None,
        robust=None,
        **kwargs,
    ):
        # Resolving Cartopy features and gridlines:
        if features:
            features = [_CARTOPY_FEATURES[feature] for feature in features]
            if gridlines is None:
                Field._LOG.info("`gridline` turned on")
                gridlines = True
        if gridline_labels is None:
            Field._LOG.info("`gridline_labels` turned off")
            gridline_labels = False
        has_cartopy_items = bool(features or gridlines)

        # Resolving dimensions, coordinates, and coordinate system:
        crs = self._domain.crs
        dims = set()
        time = self._domain[Axis.TIME]
        if time is not None:
            dims.add(time.name)
        vert = self._domain[Axis.VERTICAL]
        if vert is not None:
            dims.add(vert.name)
        lat = self._domain[Axis.LATITUDE]
        if lat is not None:
            dims.add(lat.name)
            kwargs.setdefault("y", lat.name)
        lon = self._domain[Axis.LONGITUDE]
        if lon is not None:
            dims.add(lon.name)
            kwargs.setdefault("x", lon.name)
        n_dims = len(dims)
        transform = crs.as_cartopy_projection() if crs is not None else None
        plate = ccrs.PlateCarree

        if n_dims in {3, 4}:
            # n_cols = None
            if time is not None and time.name in dims and time.values.size > 1:
                kwargs.setdefault("col", time.name)
                # if time.size == 4:
                #     n_cols = 2
                # if time.size >= 5:
                #     n_cols = 3
            if vert is not None and vert.name in dims and vert.values.size > 1:
                kwargs.setdefault("row", vert.name)
            # elif all(('col' in kwargs, n_cols, not has_cartopy_items)):
            #     kwargs.setdefault('col_wrap', n_cols)

        # Resolving subplot keyword arguments including `projection`:
        subplot_kwa = {} if subplot_kwargs is None else {**subplot_kwargs}
        if projection is None:
            if has_cartopy_items:
                subplot_kwa["projection"] = projection = plate()
                if transform is None:
                    transform = plate()
            elif isinstance(transform, plate):
                transform = None
            if transform is not None:
                has_cartopy_items = True
                subplot_kwa["projection"] = projection = plate()
        else:
            has_cartopy_items = True
            if isinstance(projection, CoordSystem):
                projection = projection.as_cartopy_projection()
            subplot_kwa["projection"] = projection
            if transform is None:
                transform = plate()
        if subplot_kwa:
            kwargs["subplot_kws"] = subplot_kwa

        # Resolving other keyword arguments including `transform`, `figsize`,
        # and `robust`:
        kwa = {"transform": transform, "figsize": figsize, "robust": robust}
        for name, arg in kwa.items():
            if arg is not None:
                kwargs[name] = arg

        # Creating plot:
        darr = self.to_xarray()
        if isinstance(darr, xr.Dataset):
            darr = darr[self.name]
        plot = darr.plot(**kwargs)

        # Adding and modifying axis elements:
        # axes = np.array(getattr(plot, 'axes', plot), copy=False, ndmin=1)

        # Adding gridlines and Cartopy features (borders, coastline, lakes,
        # land, ocean, rivers, or states) to all plot axes:
        if has_cartopy_items:
            axes = np.array(plot.axes, copy=False, ndmin=1)
            if features:
                for ax in axes.flat:
                    for feature in features:
                        ax.add_feature(feature)
            if gridlines:
                for ax in axes.flat:
                    ax.gridlines(draw_labels=gridline_labels)

            # NOTE: This is a fix that enables using axis labels and units from
            # the domain, as well as plotting axes labels and ticks when
            # Cartopy transform, projection, or features are used. See:
            # https://stackoverflow.com/questions/35479508/cartopy-set-xlabel-set-ylabel-not-ticklabels
            if (
                (projection is None or isinstance(projection, plate))
                and lat is not None
                and lon is not None
                and not gridline_labels
            ):
                coords = darr.coords

                lat_coord = coords[lat.name]
                lat_attrs = lat_coord.attrs
                lat_name = (
                    lat_attrs.get("long_name")
                    or lat_attrs.get("standard_name")
                    or lat_coord.name
                    or "latitude"
                )
                if (lat_units := lat.units) and lat_units != "dimensionless":
                    lat_name = f"{lat_name} [{lat_units}]"
                lat_values = lat.values
                lat_min, lat_max = lat_values.min(), lat_values.max()

                lon_coord = coords[lon.name]
                lon_attrs = lon_coord.attrs
                lon_name = (
                    lon_attrs.get("long_name")
                    or lon_attrs.get("standard_name")
                    or lon_coord.name
                    or "longitude"
                )
                if (lon_units := lon.units) and lon_units != "dimensionless":
                    lon_name = f"{lon_name} [{lon_units}]"
                lon_values = lon.values
                lon_min, lon_max = lon_values.min(), lon_values.max()

                ax = axes.item(0)
                x_ticks = ax.get_xticks()
                x_ticks = x_ticks[(x_ticks >= lon_min) & (x_ticks <= lon_max)]
                y_ticks = ax.get_yticks()
                y_ticks = y_ticks[(y_ticks >= lat_min) & (y_ticks <= lat_max)]

                if axes.ndim == 2:
                    for ax in axes[-1, :].flat:
                        ax.set_xlabel(lon_name)
                        ax.set_xticks(x_ticks)
                    for ax in axes[:, 0].flat:
                        ax.set_ylabel(lat_name)
                        ax.set_yticks(y_ticks)
                else:
                    for ax in axes.flat:
                        ax.set_xlabel(lon_name)
                        ax.set_ylabel(lat_name)
                        ax.set_xticks(x_ticks)
                        ax.set_yticks(y_ticks)

        return plot

    @log_func_debug
    def to_xarray(self, encoding=True) -> xr.Dataset:
        data_vars = {}
        var_name = self.ncvar if encoding else self.name

        data_vars[var_name] = super().to_xarray(encoding)  # use Variable to_array

        coords = self.domain.aux_coords

        if coords:
            if encoding:
                coords_names = " ".join([self.domain.coords[x].ncvar for x in coords])
            else:
                coords_names = " ".join([self.domain.coords[x].name for x in coords])
            data_vars[var_name].encoding["coordinates"] = coords_names

        coords = self.domain.to_xarray(encoding)

        data_vars[var_name].encoding["grid_mapping"] = "crs"

        if self.cell_methods is not None:
            data_vars[var_name].attrs["cell_methods"] = str(self.cell_methods)

        if self._ancillary is not None:
            for a in self.ancillary:
                data_vars[a] = a.to_xarray(encoding)

        return xr.Dataset(data_vars=data_vars, coords=coords)

    @classmethod
    @log_func_debug
    def from_xarray(
        cls,
        ds: xr.Dataset,
        ncvar: str,
        id_pattern: Optional[str] = None,
        mapping: Optional[Mapping[str, Mapping[str, str]]] = None,
        copy=False,
    ):
        if not isinstance(ds, xr.Dataset):
            raise ex.HCubeTypeError(
                f"Expected type `xarray.Dataset` but provided `{type(ds)}`",
                logger=cls._LOG,
            )

        da = ds[ncvar].copy(copy)  # TODO: TO CHECK
        cell_methods = CellMethod.parse(da.attrs.pop("cell_methods", None))
        var = Variable.from_xarray(da, id_pattern, mapping=mapping)
        # We need to update `encoding` of var, as `Variable` doesn't contain `name`

        domain = Domain.from_xarray(
            ds, ncvar=ncvar, id_pattern=id_pattern, copy=copy, mapping=mapping
        )
        name = Variable._get_name(da, mapping=mapping, id_pattern=id_pattern)

        var.encoding.update(name=da.encoding.get("name", ncvar))
        # TODO ancillary variables
        field = Field(
            name=name,
            data=var.data,
            dims=var.dims,
            units=var.units,
            properties=var.properties,
            encoding=var.encoding,
            cell_methods=cell_methods,
            coords=domain,
        )
        field._id_pattern = id_pattern
        field._mapping = mapping
        return field

    @staticmethod
    def _update_coordinates(da: xr.DataArray, coords):
        if coords is None or len(coords) == 0:
            return
        if "coordinates" in da.attrs:
            da.attrs["coordinates"] = " ".join(chain([da.attrs["coordinates"]], coords))
        elif "coordinates" in da.encoding:
            da.encoding["coordinates"] = " ".join(
                chain([da.encoding["coordinates"]], coords)
            )
        else:
            da.encoding["coordinates"] = " ".join(coords)<|MERGE_RESOLUTION|>--- conflicted
+++ resolved
@@ -322,17 +322,9 @@
         ] = None,  # { 'latitude': [], 'longitude': [], 'vertical': []}
     ):  # points are expressed as arrays for coordinates (dep or ind) lat/lon/vertical
         # TODO: handle vertical, too
-<<<<<<< HEAD
         return self._locations_idx(
             latitude=latitude, longitude=longitude, vertical=vertical
         )
-=======
-        if vertical is not None:
-            raise ex.HCubeNotImplementedError(
-                "Selecting by location with vertical is currently not supported!",
-                logger=Field._LOG,
-            )
->>>>>>> ccafef17
 
         return self.interpolate(
             domain=GeodeticPoints(
