--- conflicted
+++ resolved
@@ -989,7 +989,6 @@
                     self.time.values[v].max(),
                 ]
 
-<<<<<<< HEAD
         # NOTE: `reduce` spans result for all intermediate values
         # if 1st and 3rd day os selected and 1D freq is used
         # then `reduce` results in time axis for 1st, 2nd, and 3rd
@@ -997,11 +996,8 @@
         da = da.reduce(func=func, dim=self.time.name, keep_attrs=True).dropna(
             dim=self.time.name
         )
-=======
-        da = da.reduce(func=func, dim=self.time.name, keep_attrs=True)
         # NOTE: `reduce` removes all `encoding` properties
         da[self.name].encoding = ds[self.name].encoding
->>>>>>> ae198e06
         res = xr.Dataset(
             da,
             coords={f"{bnds_name}": ((self.time.name, "bnds"), new_bnds)},
