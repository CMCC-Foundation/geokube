from __future__ import annotations

import functools as ft
import os
import warnings
from html import escape
from itertools import chain
from numbers import Number
from typing import Any, Callable, Hashable, List, Mapping, Optional, Tuple, Union

import cartopy.crs as ccrs
import cartopy.feature as cartf
import dask.array as da
import numpy as np
import pyarrow as pa
import xarray as xr
import xesmf as xe
from dask import is_dask_collection
from xarray.core.options import OPTIONS

from ..utils import exceptions as ex
from ..utils import formatting, formatting_html, util_methods
from ..utils.decorators import log_func_debug
from ..utils.hcube_logger import HCubeLogger
from .axis import Axis, AxisType
from .cell_methods import CellMethod
from .coord_system import CoordSystem, RegularLatLon, RotatedGeogCS
from .coordinate import Coordinate, CoordinateType
from .domain import Domain, DomainType, GeodeticPoints, GeodeticGrid
from .enums import MethodType, RegridMethod
from .unit import Unit
from .variable import Variable
from .domainmixin import DomainMixin

_CARTOPY_FEATURES = {
    "borders": cartf.BORDERS,
    "coastline": cartf.COASTLINE,
    "lakes": cartf.LAKES,
    "land": cartf.LAND,
    "ocean": cartf.OCEAN,
    "rivers": cartf.RIVERS,
    "states": cartf.STATES,
}


# pylint: disable=missing-class-docstring


class Field(Variable, DomainMixin):

    __slots__ = (
        "_name",
        "_domain",
        "_cell_methods",
        "_ancillary_data",
        "_id_pattern",
        "_mapping",
    )

    _LOG = HCubeLogger(name="Field")

    def __init__(
        self,
        data: Union[Number, np.ndarray, da.Array, xr.Variable, Variable],
        name: str,
        dims: Optional[Union[Tuple[Axis], Tuple[AxisType], Tuple[str]]] = None,
        coords: Optional[
            Union[
                Domain,
                Mapping[str, Union[Number, np.ndarray, da.Array]],
                Mapping[
                    str, Tuple[Tuple[str, ...], Union[Number, np.ndarray, da.Array]]
                ],
            ]
        ] = None,
        crs: Optional[CoordSystem] = None,
        units: Optional[Union[Unit, str]] = None,
        properties: Optional[Mapping[Hashable, str]] = None,
        encoding: Optional[Mapping[Hashable, str]] = None,
        cell_methods: Optional[CellMethod] = None,
        ancillary: Optional[Mapping[Hashable, Union[np.ndarray, Variable]]] = None,
    ) -> None:

        super().__init__(
            data=data, units=units, dims=dims, properties=properties, encoding=encoding
        )
        self._ancillary = None
        self._name = name
        self._domain = (
            coords
            if isinstance(coords, Domain)
            else Domain._make_domain_from_coords_dict_dims_and_crs(
                coords=coords, dims=dims, crs=crs
            )
        )

        self._cell_methods = cell_methods
        if ancillary is not None:
            if not isinstance(ancillary, dict):
                raise ex.HCubeTypeError(
                    f"Expected type of `ancillary` argument is dict, but the provided one if {type(ancillary)}",
                    logger=Field._LOG,
                )
            res_anc = {}
            for k, v in ancillary.items():
                if not isinstance(v, (np.ndarray, da.Array, Variable, Number)):
                    raise ex.HCubeTypeError(
                        f"Expected type of single ancillary variable is: `numpy.ndarray`, `dask.Array`, `geokube.Variable`, or `Number`, but the provided one if {type(v)}",
                        logger=Field._LOG,
                    )
                # TODO: what should be axis and dims for ancillary variables? SHould it be `Variable`?
                res_anc[k] = Variable(data=v)
            self._ancillary = res_anc

    def __str__(self) -> str:
        return f"Field {self.name}:{self.ncvar} with cell method: {self.cell_methods}"

    @property
    def name(self) -> str:
        return self._name

    @property
    def ncvar(self) -> str:
        return self._encoding.get("name", self.name)

    @property
    def cell_methods(self) -> Optional[CellMethod]:
        return self._cell_methods

    @property
    def domain(self) -> Domain:
        return self._domain

    @property
    def coords(self):
        return self._domain._coords

    @property
    def ancillary(self) -> Optional[Mapping[Hashable, Variable]]:
        return self._ancillary

    def __contains__(self, key):
        return key in self.domain

    def __getitem__(self, key):
        return self.domain[key]

    def __repr__(self) -> str:
        return self.to_xarray(encoding=False).__repr__()

    #        return formatting.array_repr(self.to_xarray())

    def _repr_html_(self):
        return self.to_xarray(encoding=False)._repr_html_()
        # if OPTIONS["display_style"] == "text":
        #     return f"<pre>{escape(repr(self.to_xarray()))}</pre>"
        # return formatting_html.array_repr(self)

    def __next__(self):
        for k, v in self.domain._coords.items():
            yield k, v
        raise StopIteration

    # geobbox and locations operates also on dependent coordinates
    # they refer only to GeoCoordinates (lat/lon)
    # TODO: Add Vertical
    @log_func_debug
    def geobbox(
        self,
        north: Number | None = None,
        south: Number | None = None,
        west: Number | None = None,
        east: Number | None = None,
        top: Number | None = None,
        bottom: Number | None = None,
    ):
        if not util_methods.is_atleast_one_not_none(
            north, south, west, east, top, bottom
        ):
            raise ex.HCubeKeyError(
                "At least on of the following must be defined: [north, south, west, east, top, bottom]!",
                logger=Field._LOG,
            )
        return self._geobbox_idx(
            south=south,
            north=north,
            west=west,
            east=east,
            top=top,
            bottom=bottom,
        )

    def _geobbox_cartopy(self, south, north, west, east, top, bottom):
        # TODO: add vertical also
        domain = self._domain

        ind_lat = domain.is_latitude_independent
        ind_lon = domain.is_longitude_independent
        if ind_lat and ind_lon:
            idx = {
                domain.latitude.name: np.s_[south:north]
                if util_methods.is_nondecreasing(domain.latitude.data)
                else np.s_[north:south],
                domain.longitude.name: np.s_[west:east]
                if util_methods.is_nondecreasing(domain.longitude.data)
                else np.s_[east:west],
            }
            return self.sel(indexers=idx, roll_if_needed=roll_if_needed)

        # Specifying the corner points of the bounding box in the rectangular
        # coordinate system (`cartopy.crs.PlateCarree()`).
        lats = np.array([south, south, north, north], dtype=np.float32)
        lons = np.array([west, east, west, east], dtype=np.float32)

        # Transforming the corner points of the bounding box from the
        # rectangular coordinate system (`cartopy.crs.PlateCarree`) to the
        # coordinate system of the field.
        plate = ccrs.PlateCarree()
        pts = domain.crs.as_cartopy_crs().transform_points(
            src_crs=plate, x=lons, y=lats
        )
        x, y = pts[:, 0], pts[:, 1]

        # Spatial subseting.
        idx = {
            domain[AxisType.LATITUDE].dims[1].ncvar: np.s_[x.min() : x.max()],
            domain[AxisType.LATITUDE].dims[0].ncvar: np.s_[y.min() : y.max()],
        }
        ds = (
            self._check_and_roll_longitude(self.to_xarray(), idx)
            if roll_if_needed
            else self.to_xarray()
        )
        return Field.from_xarray(
            ds=ds.sel(indexers=idx),
            ncvar=self.ncvar,
            copy=False,
            id_pattern=self._id_pattern,
            mapping=self._mapping,
        )

    def _geobbox_idx(
        self,
        south: Number,
        north: Number,
        west: Number,
        east: Number,
        top: Number | None = None,
        bottom: Number | None = None,
    ):
        field = self
        lat, lon = field.latitude, field.longitude

        # Vertical
        # NOTE: In this implementation, vertical is always considered an
        # independent coordinate.
        if top is not None or bottom is not None:
            try:
                vert = field.vertical
            except ex.HCubeKeyError:
                vert = None
            # TODO: Reconsider `not vert.shape`.
            if vert is None or not vert.shape:
                raise ValueError(
                    "'top' and 'bottom' must be None because there is no "
                    "vertical coordinate or it is constant"
                )
            if vert.attrs.get('positive') == 'down':
                top, bottom = -bottom, -top
            vert_incr = util_methods.is_nondecreasing(vert.data)
            vert_slice = np.s_[bottom:top] if vert_incr else np.s_[top:bottom]
            vert_idx = {vert.name: vert_slice}
            field = field.sel(indexers=vert_idx, roll_if_needed=True)

        if field.is_latitude_independent and field.is_longitude_independent:
            # Case of latitude and longitude being independent.
            lat_incr = util_methods.is_nondecreasing(lat.data)
            lat_slice = np.s_[south:north] if lat_incr else np.s_[north:south]
            lon_incr = util_methods.is_nondecreasing(lon.data)
            lon_slice = np.s_[west:east] if lon_incr else np.s_[east:west]
            idx = {lat.name: lat_slice, lon.name: lon_slice}
            return field.sel(indexers=idx, roll_if_needed=True)
        else:
            # Case of latitude and longitude being dependent.
            # Specifying the mask(s) and extracting the indices that correspond
            # to the inside the bounding box.
            lat_mask = util_methods.is_between(lat.data, south, north)
            lon_mask = util_methods.is_between(lon.data, west, east)
            # TODO: Clarify why this is required.
            if lat_mask.sum() == 0:
                lat_mask = util_methods.is_between(lat.data, north, south)
            if lon_mask.sum() == 0:
                lon_mask = util_methods.is_between(lon.data, east, west)
            nonzero_idx = np.nonzero(lat_mask & lon_mask)
            idx = {
                lat.dims[i].name: np.s_[incl_idx.min() : incl_idx.max() + 1]
                for i, incl_idx in enumerate(nonzero_idx)
            }
            dset = field.to_xarray(encoding=False)
            dset = field._check_and_roll_longitude(dset, idx)
            dset = dset.isel(indexers=idx)

            return Field.from_xarray(
                ds=dset,
                ncvar=self.name,
                copy=False,
                id_pattern=self._id_pattern,
                mapping=self._mapping,
            )

    def locations(
        self,
        latitude,
        longitude,
        vertical: Optional[
            List[Number]
        ] = None,  # { 'latitude': [], 'longitude': [], 'vertical': []}
    ):  # points are expressed as arrays for coordinates (dep or ind) lat/lon/vertical
        return self._locations_idx(
            latitude=latitude, longitude=longitude, vertical=vertical
        )

    def interpolate(self, domain: Domain, method: str = "nearest") -> Field:
        # TODO: Add vertical support.
        # if (
        #     {c.axis_type for c in domain.coords.values() if c.is_dimension}
        #     != {AxisType.LATITUDE, AxisType.LONGITUDE}
        # ):
        #     raise NotImplementedError(
        #         "'domain' can have only latitude and longitude at the moment"
        #     )

        dset = self.to_xarray(encoding=False)
        lat, lon = domain.latitude.values, domain.longitude.values
        if self.is_latitude_independent and self.is_longitude_independent:
            if domain.type is DomainType.POINTS:
                dim_lat = dim_lon = "points"
            else:
                dim_lat, dim_lon = self.latitude.name, self.longitude.name
            interp_coords = {
                self.latitude.name: xr.DataArray(data=lat, dims=dim_lat),
                self.longitude.name: xr.DataArray(data=lon, dims=dim_lon),
            }
            dset_interp = dset.interp(coords=interp_coords, method=method)
        else:
            if domain.type is DomainType.POINTS:
                pts = self.domain.crs.as_cartopy_crs().transform_points(
                    src_crs=domain.crs.as_cartopy_crs(), x=lon, y=lat
                )
                x, y = pts[..., 0], pts[..., 1]
                interp_coords = {
                    self.x.name: xr.DataArray(data=x, dims="points"),
                    self.y.name: xr.DataArray(data=y, dims="points"),
                }
            else:
                lon_2d, lat_2d = np.meshgrid(lon, lat)
                pts = self.domain.crs.as_cartopy_crs().transform_points(
                    src_crs=ccrs.PlateCarree(), x=lon_2d, y=lat_2d
                )
                x, y = pts[..., 0], pts[..., 1]
                dims = (domain.latitude.name, domain.longitude.name)
                grid = xr.Dataset(
                    data_vars={self.x.name: (dims, x), self.y.name: (dims, y)},
                    coords=domain.to_xarray(encoding=False),
                )
                dset = dset.drop(labels=(self.latitude.name, self.longitude.name))
                interp_coords = {
                    self.x.name: grid[self.x.name],
                    self.y.name: grid[self.y.name],
                }
            dset_interp = dset.interp(coords=interp_coords, method=method)
            dset_interp = dset_interp.drop(labels=[self.x.name, self.y.name])

        # dset_interp[self.name].encoding.update(dset[self.name].encoding)
        dset_interp[self.name].encoding[
            "coordinates"
        ] = f"{domain.latitude.name} {domain.longitude.name}"
        # TODO: Fill value should depend on the data type.
        # TODO: Add xarray fillna into Field.to_xarray.
        dset_interp[self.name].encoding["_FillValue"] = -9.0e-20

        field = Field.from_xarray(
            ds=dset_interp,
            ncvar=self.name,
            copy=False,
            id_pattern=self._id_pattern,
            mapping=self._mapping,
        )

        field.domain.type = DomainType.POINTS
        return field

    def _locations_cartopy(self, latitude, longitude, vertical=None):
        domain = self._domain

        # Specifying the location points in the rectangular coordinate system
        # (`cartopy.crs.PlateCarree()`).
        lats = np.array(latitude, dtype=np.float32, ndmin=1)
        lons = np.array(longitude, dtype=np.float32, ndmin=1)

        ind_lat = domain.is_latitude_independent
        ind_lon = domain.is_longitude_independent
        if ind_lat and ind_lon:
            idx = {
                domain.latitude.name: lats.item() if len(lats) == 1 else lats,
                domain.longitude.name: lons.item() if len(lons) == 1 else lons,
            }
        else:
            # Transforming the location points from the rectangular coordinate
            # system (`cartopy.crs.PlateCarree`) to the coordinate system of
            # the field.
            plate = ccrs.PlateCarree()
            pts = domain.crs.as_cartopy_crs().transform_points(
                src_crs=plate, x=lons, y=lats
            )
            idx = {
                domain.x.name: xr.DataArray(data=pts[:, 0], dims="points"),
                domain.y.name: xr.DataArray(data=pts[:, 1], dims="points"),
            }

        return Field.from_xarray(
            ds=self.to_xarray(encoding=False).sel(indexers=idx, method="nearest"),
            ncvar=self.name,
            copy=False,
            id_pattern=self._id_pattern,
            mapping=self._mapping,
        )

    def _locations_idx(self, latitude, longitude, vertical=None):
        field = self
        sel_kwa = {"roll_if_needed": False, "method": "nearest"}
        lats = np.array(latitude, dtype=np.float32).reshape(-1)
        lons = np.array(longitude, dtype=np.float32).reshape(-1)

        n = lats.size
        if lons.size != n:
            raise ValueError(
                "'latitude' and 'longitude' must have the same number of " "items"
            )

        # Vertical
        # NOTE: In this implementation, vertical is always considered an
        # independent coordinate.
        if vertical is not None:
            verts = np.array(vertical, dtype=np.float32).reshape(-1)
            if verts.size != n:
                raise ValueError(
                    "'vertical' must have the same number of items as "
                    "'latitude' and 'longitude'"
                )
<<<<<<< HEAD
            if field.vertical.attrs.get('positive') == 'down':
                verts = -verts
            verts = xr.DataArray(data=verts, dims='points')
=======
            verts = xr.DataArray(data=verts, dims="points")
>>>>>>> 396c1ce6
            vert_ax = Axis(name=self.vertical.name, axistype=AxisType.VERTICAL)
            field = field.sel(indexers={vert_ax: verts}, **sel_kwa)

        # Case of latitude and longitude being independent.
        if self.is_latitude_independent and self.is_longitude_independent:
            # TODO: Check lon values conventions.
            lats = xr.DataArray(data=lats, dims="points")
            lons = xr.DataArray(data=lons, dims="points")
            idx = {self.latitude.name: lats, self.longitude.name: lons}
            result_field = field.sel(indexers=idx, **sel_kwa)
        else:
            # TODO: Check lon values conventions if possible, otherwise raise error.
            # Case of latitude and longitude being dependent on y and x.
            # Adjusting the shape of the latitude and longitude coordinates.
            # TODO: Check if these are NumPy arrays.
            # TODO: Check axes and shapes manipulation again.
            lat_data = self.latitude.values
            lat_dims = (np.s_[:],) + (np.newaxis,) * lat_data.ndim
            lat_data = lat_data[np.newaxis, :]
            lon_data = self.longitude.values
            lon_dims = (np.s_[:],) + (np.newaxis,) * lon_data.ndim
            lon_data = lon_data[np.newaxis, :]

            # Adjusting the shape of the latitude and longitude of the
            # locations.
            lats = lats[lat_dims]
            lons = lons[lon_dims]

            # Calculating the squares of the Euclidean distance.
            lat_diff = lat_data - lats
            lon_diff = lon_data - lons
            diff_sq = lat_diff * lat_diff + lon_diff * lon_diff

            # Selecting the indices that correspond to the squares of the
            # Euclidean distance.
            # TODO: Improve vectorization.
            # TODO: Consider replacing `numpy.unravel_index` with
            # `numpy.argwhere`, using the constructs like
            # `np.argwhere(diff_sq[i] == diff_sq[i].min())[0]`.
            n, *shape = diff_sq.shape
            idx_ = tuple(
                np.unravel_index(indices=diff_sq[i].argmin(), shape=shape)
                for i in range(n)
            )
            idx_ = np.array(idx_, dtype=np.int64)

            # Spatial subseting.
            idx = {
                dim.name: xr.DataArray(data=idx_[:, i], dims="points")
                for (i,), dim in np.ndenumerate(self.latitude.dims)
            }
            result_dset = field.to_xarray(encoding=False).isel(indexers=idx)
            result_field = Field.from_xarray(
                ds=result_dset,
                ncvar=self.name,
                copy=False,
                id_pattern=self._id_pattern,
                mapping=self._mapping,
            )

        result_field.domain.crs = RegularLatLon()
        result_field.domain._type = DomainType.POINTS

        return result_field

    # consider only independent coordinates
    # TODO: we should use metpy approach (user can also specify - units)
    @log_func_debug
    def sel(
        self,
        indexers: Mapping[Union[Axis, str], Any] = None,
        roll_if_needed: bool = True,
        method: str = None,
        tolerance: Number = None,
        drop: bool = False,  # TODO: check if should be always True or False in out case
        **indexers_kwargs: Any,
    ) -> "Field":
        indexers = xr.core.utils.either_dict_or_kwargs(indexers, indexers_kwargs, "sel")
        # TODO:
        indexers = self.domain.map_indexers(indexers)
        # TODO: indexers from this place should be always of type -> Mapping[Axis, Any]
        #   ^ it can be done in Domain
        indexers = indexers.copy()
        ds = self.to_xarray(encoding=False)

        if (
            time_ind := indexers.get(Axis("time"))
        ) is not None and util_methods.is_time_combo(time_ind):
            # time is always independent coordinate
            ds = ds.isel(self.domain._process_time_combo(time_ind), drop=drop)
            del indexers[Axis("time")]

        if roll_if_needed:
            ds = self._check_and_roll_longitude(ds, indexers)

        indexers = {self.domain[k].name: v for k, v in indexers.items()}

        # If selection by single lat/lon, coordinate is lost as it is not stored either in da.dims nor in da.attrs["coordinates"]
        # and then selecting this location from Domain fails
        ds_dims = set(ds.dims)
        ds = ds.sel(indexers, tolerance=tolerance, method=method, drop=drop)
        lost_dims = ds_dims - set(ds.dims)
        Field._update_coordinates(ds[self.name], lost_dims)
        return Field.from_xarray(
            ds, ncvar=self.name, id_pattern=self._id_pattern, mapping=self._mapping
        )

    @log_func_debug
    def _check_and_roll_longitude(self, ds, indexers) -> xr.Dataset:
        # `ds` here is passed as an argument to avoid one redundent to_xarray call
        if "longitude" not in indexers or not isinstance(indexers["longitude"], slice):
            return ds
        if self.domain[Axis("longitude")].type is not CoordinateType.INDEPENDENT:
            # TODO: implement for dependent coordinate
            raise ex.HCubeNotImplementedError(
                "Rolling longitude is currently supported only for independent coordinate!",
                logger=Field._LOG,
            )
        first_el, last_el = (
            self.domain[Axis("longitude")].min(),
            self.domain[Axis("longitude")].max(),
        )

        start = indexers[Axis("longitude")].start
        stop = indexers[Axis("longitude")].stop

        sel_neg_conv = (start < 0) | (stop < 0)
        sel_pos_conv = (start > 180) | (stop > 180)

        dset_neg_conv = first_el < 0
        dset_pos_conv = first_el >= 0
        lng_name = self.domain[Axis("longitude")].name

        if dset_pos_conv and sel_neg_conv:
            # from [0,360] to [-180,180]
            # Attributes are lost while doing `assign_coords`. They need to be reassigned (e.q. by `update`)
            roll_value = (ds[lng_name] > 180).sum().item()
            res = ds.assign_coords(
                {lng_name: (((ds[lng_name] + 180) % 360) - 180)}
            ).roll(**{lng_name: roll_value}, roll_coords=True)
            res[lng_name].attrs.update(ds[lng_name].attrs)
            # TODO: verify of there are some attrs that need to be updated (e.g. min/max value)
            return res
        if dset_neg_conv and sel_pos_conv:
            # from [-180,-180] to [0,360]
            roll_value = (ds[lng_name] < 0).sum().item()
            res = (
                ds.assign_coords({lng_name: (ds[lng_name] % 360)})
                .roll(**{lng_name: -roll_value}, roll_coords=True)
                .assign_attrs(**ds[lng_name].attrs)
            )
            res[lng_name].attrs.update(ds[lng_name].attrs)
            return res
        return ds

    def to_regular(self):
        # Infering latitude and longitude steps from the x and y coordinates.
        if isinstance(self.domain.crs, RotatedGeogCS):
            lat_step = self.y.values.ptp() / (self.y.values.size - 1)
            lon_step = self.x.values.ptp() / (self.x.values.size - 1)
        else:
            raise NotImplementedError(
                f"'{type(self.domain.crs).__name__}' is not supported as a "
                "type of coordinate reference system"
            )

        # Building regular latitude-longitude coordinates.
        south = self.latitude.values.min()
        north = self.latitude.values.max()
        west = self.longitude.values.min()
        east = self.longitude.values.max()
        lat = np.arange(south, north + lat_step / 2, lat_step)
        lon = np.arange(west, east + lon_step / 2, lon_step)

        return self.interpolate(
            domain=GeodeticGrid(latitude=lat, longitude=lon), method="nearest"
        )

    # TO CHECK
    @log_func_debug
    def regrid(
        self,
        target: Union[Domain, "Field"],
        method: Union[str, RegridMethod] = "bilinear",
        weights_path: Optional[str] = None,
        reuse_weights: bool = True,
    ) -> "Field":
        """
        Regridds present coordinate system.
        Parameters
        ----------
        target_domain : geokube.Domain or geokube.Field
            Domain which is supposed to be the result of regridding.
        method : str
            A method to use for regridding. Default: `bilinear`.
        weights_path : str, optional
            The path of the file where the interpolation weights are
            stored. Default: `None`.
        reuse_weights : bool, optional
            Whether to reuse already calculated weights or not. Default:
            `True`.
        Returns
        ----------
        field : Field
           The field with values modified by regridding query.
        Examples:
        ----------
        >>> result = field.regrid(
        ...     target_domain=target_domain,
        ...     method='bilinear'
        ... )
        """
        if isinstance(target, Domain):
            target_domain = target
        elif isinstance(target, Field):
            target_domain = target.domain
        else:
            raise ex.HCubeTypeError(
                "'target' must be an instance of Domain or Field", logger=Field._LOG
            )

        if not isinstance(method, RegridMethod):
            method = RegridMethod[str(method).upper()]

        if reuse_weights and (weights_path is None or not os.path.exists(weights_path)):
            Field._LOG.warn("`weights_path` is None or file does not exist!")
            Field._LOG.info("`reuse_weights` turned off")
            reuse_weights = False

        # Input domain
        lat_in = self.domain[Axis.LATITUDE]
        lon_in = self.domain[Axis.LONGITUDE]
        name_map_in = {lat_in.axis.name: "lat", lon_in.axis.name: "lon"}

        # Output domain
        lat_out = target_domain[Axis.LATITUDE]
        lon_out = target_domain[Axis.LONGITUDE]
        name_map_out = {lat_out.axis.name: "lat", lon_out.axis.name: "lon"}

        conserv_methods = {RegridMethod.CONSERVATIVE, RegridMethod.CONSERVATIVE_NORMED}
        if method in conserv_methods:
            self.domain.compute_bounds(Axis.LATITUDE)
            self.domain.compute_bounds(Axis.LONGITUDE)
            name_map_in.update(
                {lat_in.bounds.name: "lat_b", lon_in.bounds.name: "lon_b"}
            )
            target_domain.compute_bounds(lat_out.axis.name)
            target_domain.compute_bounds(lon_out.axis.name)
            name_map_out.update(
                {lat_out.bounds.name: "lat_b", lon_out.bounds.name: "lon_b"}
            )

        # Regridding
        regrid_kwa = {
            "ds_in": self.domain.to_xarray_dataset().rename(name_map_in),
            "ds_out": target_domain.to_xarray_dataset().rename(name_map_out),
            "method": method.value,
            "unmapped_to_nan": True,
            "filename": weights_path,
        }

        try:
            regridder = xe.Regridder(**regrid_kwa, reuse_weights=reuse_weights)
        except PermissionError:
            regridder = xe.Regridder(**regrid_kwa)
        xr_ds = self.to_xarray(encoding=False)
        result = regridder(xr_ds, keep_attrs=True, skipna=False)
        result = result.rename({"lat": lat_in.axis.name, "lon": lon_in.axis.name})
        result[self.variable.name].encoding = xr_ds[self.variable.name].encoding
        # After regridding those attributes are not valid!
        util_methods.clear_attributes(result, attrs="cell_measures")
        field_out = Field.from_xarray_dataset(result, field_name=self.variable.name)
        # Take `crs`` from `target_domain` as in `result` there can be still the coordinate responsible for CRS
        field_out.domain._crs = target_domain.crs
        return field_out

    # TO CHECK
    @log_func_debug
    def resample(
        self,
        operator: Union[Callable, MethodType, str],
        frequency: str,
        **resample_kwargs,
    ) -> "Field":
        """
        Perform resampling along the available `time` coordinate.
        Adjust appropriately time bounds.
        Parameters
        ----------
        operator : callable or str
            Callable-object used for aggregation or string representation of a function.
            Currently supported are methods of geokube.MethodType
        frequency :  str
            Expected resampling frequency
        inplace : bool
            Indicate if operations should be done inplace or a modified copy should be returned
        Returns
        ----------
        field : Field
            The field with values after resampling procedure if inplace==True, modified copy otherwise
        Examples:
        ----------
        Resample to day frequency taking the maximum over the elements in each day:
        >>> resulting_field = field.resample(MethodType.FIRST, frequency='1D')
        Resample to 2 month frequency taking the sum (omitting NaNs) over each 2 months
        >>> resulting_field = field.resample("nansum", frequency='2M')
        """
        time_axis = self.domain[Axis.TIME]
        time = time_axis.name
        func = None
        if isinstance(operator, str):
            operator_func = MethodType(operator)
        if isinstance(operator_func, MethodType):
            func = (
                operator_func.dask_operator
                if is_dask_collection(self)
                else operator_func.numpy_operator
            )
        elif callable(operator_func):
            func = operator_func
        else:
            raise ex.HCubeTypeError(
                f"Operator can be only one of: `str`, `MethodType`, `callable`. Provided `{type(operator)}`",
                logger=Field._LOG,
            )
        if func is None:
            raise ex.HCubeValueError(
                f"Provided operator `{operator}` was not found! Check available operators or provide it the one yourself by pasing callable object!",
                logger=Field._LOG,
            )

        # ################## Temporary solution for time bounds adjustmnent ######################

        # TODO: handle `formula_terms` bounds attribute
        # http://cfconventions.org/cf-conventions/cf-conventions.html#cell-boundaries
        tb = time_axis.bounds
        ds = self.to_xarray(encoding=False)
        if self.cell_methods and tb is not None:
            # `closed=right` set by default for {"M", "A", "Q", "BM", "BA", "BQ", "W"} resampling codes ("D" not included!)
            # https://github.com/pandas-dev/pandas/blob/7c48ff4409c622c582c56a5702373f726de08e96/pandas/core/resample.py#L1383
            resample_kwargs.update({"closed": "right"})
            da = ds.resample(indexer={time: frequency}, **resample_kwargs)
            new_bounds = np.empty(
                shape=(len(da.groups), 2), dtype=np.dtype("datetime64[m]")
            )
            for i, v in enumerate(da.groups.values()):
                new_bounds[i] = [tb.values[v].min(), tb.values[v].max()]
            if tb is None:
                Field._LOG.warn("Time bounds not defined for the cell methods!")
                warnings.warn("Time bounds not defined for the cell methods!")
        else:
            da = ds.resample(indexer={time: frequency}, **resample_kwargs)
            new_bounds = np.empty(
                shape=(len(da.groups), 2), dtype=np.dtype("datetime64[m]")
            )
            for i, v in enumerate(da.groups.values()):
                new_bounds[i] = [time_axis.values[v].min(), time_axis.values[v].max()]
        da = da.reduce(func=func, dim=time, keep_attrs=True)
        res = xr.Dataset(
            da,
            coords={f"{time}_bnds": ((time, "bnds"), new_bounds)},
        )
        # TODO: adjust cell_methods after resampling!

        # #########################################################################################
        return Field.from_xarray_dataset(res, field_name=self.variable.name)

    @log_func_debug
    def to_netcdf(self, path):
        self.to_xarray().to_netcdf(path=path)

    # TO CHECK
    @log_func_debug
    def plot(
        self,
        features=None,
        gridlines=None,
        gridline_labels=None,
        subplot_kwargs=None,
        projection=None,
        figsize=None,
        robust=None,
        **kwargs,
    ):
        # Resolving Cartopy features and gridlines:
        if features:
            features = [_CARTOPY_FEATURES[feature] for feature in features]
            if gridlines is None:
                Field._LOG.info("`gridline` turned on")
                gridlines = True
        if gridline_labels is None:
            Field._LOG.info("`gridline_labels` turned off")
            gridline_labels = False
        has_cartopy_items = bool(features or gridlines)

        # Resolving dimensions, coordinates, and coordinate system:
        crs = self._domain.crs
        dims = set()
        time = self._domain[Axis.TIME]
        if time is not None:
            dims.add(time.name)
        vert = self._domain[Axis.VERTICAL]
        if vert is not None:
            dims.add(vert.name)
        lat = self._domain[Axis.LATITUDE]
        if lat is not None:
            dims.add(lat.name)
            kwargs.setdefault("y", lat.name)
        lon = self._domain[Axis.LONGITUDE]
        if lon is not None:
            dims.add(lon.name)
            kwargs.setdefault("x", lon.name)
        n_dims = len(dims)
        transform = crs.as_cartopy_projection() if crs is not None else None
        plate = ccrs.PlateCarree

        if n_dims in {3, 4}:
            # n_cols = None
            if time is not None and time.name in dims and time.values.size > 1:
                kwargs.setdefault("col", time.name)
                # if time.size == 4:
                #     n_cols = 2
                # if time.size >= 5:
                #     n_cols = 3
            if vert is not None and vert.name in dims and vert.values.size > 1:
                kwargs.setdefault("row", vert.name)
            # elif all(('col' in kwargs, n_cols, not has_cartopy_items)):
            #     kwargs.setdefault('col_wrap', n_cols)

        # Resolving subplot keyword arguments including `projection`:
        subplot_kwa = {} if subplot_kwargs is None else {**subplot_kwargs}
        if projection is None:
            if has_cartopy_items:
                subplot_kwa["projection"] = projection = plate()
                if transform is None:
                    transform = plate()
            elif isinstance(transform, plate):
                transform = None
            if transform is not None:
                has_cartopy_items = True
                subplot_kwa["projection"] = projection = plate()
        else:
            has_cartopy_items = True
            if isinstance(projection, CoordSystem):
                projection = projection.as_cartopy_projection()
            subplot_kwa["projection"] = projection
            if transform is None:
                transform = plate()
        if subplot_kwa:
            kwargs["subplot_kws"] = subplot_kwa

        # Resolving other keyword arguments including `transform`, `figsize`,
        # and `robust`:
        kwa = {"transform": transform, "figsize": figsize, "robust": robust}
        for name, arg in kwa.items():
            if arg is not None:
                kwargs[name] = arg

        # Creating plot:
        darr = self.to_xarray()
        if isinstance(darr, xr.Dataset):
            darr = darr[self.name]
        plot = darr.plot(**kwargs)

        # Adding and modifying axis elements:
        # axes = np.array(getattr(plot, 'axes', plot), copy=False, ndmin=1)

        # Adding gridlines and Cartopy features (borders, coastline, lakes,
        # land, ocean, rivers, or states) to all plot axes:
        if has_cartopy_items:
            axes = np.array(plot.axes, copy=False, ndmin=1)
            if features:
                for ax in axes.flat:
                    for feature in features:
                        ax.add_feature(feature)
            if gridlines:
                for ax in axes.flat:
                    ax.gridlines(draw_labels=gridline_labels)

            # NOTE: This is a fix that enables using axis labels and units from
            # the domain, as well as plotting axes labels and ticks when
            # Cartopy transform, projection, or features are used. See:
            # https://stackoverflow.com/questions/35479508/cartopy-set-xlabel-set-ylabel-not-ticklabels
            if (
                (projection is None or isinstance(projection, plate))
                and lat is not None
                and lon is not None
                and not gridline_labels
            ):
                coords = darr.coords

                lat_coord = coords[lat.name]
                lat_attrs = lat_coord.attrs
                lat_name = (
                    lat_attrs.get("long_name")
                    or lat_attrs.get("standard_name")
                    or lat_coord.name
                    or "latitude"
                )
                if (lat_units := lat.units) and lat_units != "dimensionless":
                    lat_name = f"{lat_name} [{lat_units}]"
                lat_values = lat.values
                lat_min, lat_max = lat_values.min(), lat_values.max()

                lon_coord = coords[lon.name]
                lon_attrs = lon_coord.attrs
                lon_name = (
                    lon_attrs.get("long_name")
                    or lon_attrs.get("standard_name")
                    or lon_coord.name
                    or "longitude"
                )
                if (lon_units := lon.units) and lon_units != "dimensionless":
                    lon_name = f"{lon_name} [{lon_units}]"
                lon_values = lon.values
                lon_min, lon_max = lon_values.min(), lon_values.max()

                ax = axes.item(0)
                x_ticks = ax.get_xticks()
                x_ticks = x_ticks[(x_ticks >= lon_min) & (x_ticks <= lon_max)]
                y_ticks = ax.get_yticks()
                y_ticks = y_ticks[(y_ticks >= lat_min) & (y_ticks <= lat_max)]

                if axes.ndim == 2:
                    for ax in axes[-1, :].flat:
                        ax.set_xlabel(lon_name)
                        ax.set_xticks(x_ticks)
                    for ax in axes[:, 0].flat:
                        ax.set_ylabel(lat_name)
                        ax.set_yticks(y_ticks)
                else:
                    for ax in axes.flat:
                        ax.set_xlabel(lon_name)
                        ax.set_ylabel(lat_name)
                        ax.set_xticks(x_ticks)
                        ax.set_yticks(y_ticks)

        return plot

    @log_func_debug
    def to_xarray(self, encoding=True) -> xr.Dataset:
        data_vars = {}
        var_name = self.ncvar if encoding else self.name

        data_vars[var_name] = super().to_xarray(encoding)  # use Variable to_array

        coords = self.domain.aux_coords

        if coords:
            if encoding:
                coords_names = " ".join([self.domain.coords[x].ncvar for x in coords])
            else:
                coords_names = " ".join([self.domain.coords[x].name for x in coords])
            data_vars[var_name].encoding["coordinates"] = coords_names

        coords = self.domain.to_xarray(encoding)

        data_vars[var_name].encoding["grid_mapping"] = "crs"

        if self.cell_methods is not None:
            data_vars[var_name].attrs["cell_methods"] = str(self.cell_methods)

        if self._ancillary is not None:
            for a in self.ancillary:
                data_vars[a] = a.to_xarray(encoding)

        return xr.Dataset(data_vars=data_vars, coords=coords)

    @classmethod
    @log_func_debug
    def from_xarray(
        cls,
        ds: xr.Dataset,
        ncvar: str,
        id_pattern: Optional[str] = None,
        mapping: Optional[Mapping[str, Mapping[str, str]]] = None,
        copy=False,
    ):
        if not isinstance(ds, xr.Dataset):
            raise ex.HCubeTypeError(
                f"Expected type `xarray.Dataset` but provided `{type(ds)}`",
                logger=cls._LOG,
            )

        da = ds[ncvar].copy(copy)  # TODO: TO CHECK
        cell_methods = CellMethod.parse(da.attrs.pop("cell_methods", None))
        var = Variable.from_xarray(da, id_pattern, mapping=mapping)
        # We need to update `encoding` of var, as `Variable` doesn't contain `name`

        domain = Domain.from_xarray(
            ds, ncvar=ncvar, id_pattern=id_pattern, copy=copy, mapping=mapping
        )
        name = Variable._get_name(da, mapping=mapping, id_pattern=id_pattern)

        var.encoding.update(name=da.encoding.get("name", ncvar))
        # TODO ancillary variables
        field = Field(
            name=name,
            data=var.data,
            dims=var.dims,
            units=var.units,
            properties=var.properties,
            encoding=var.encoding,
            cell_methods=cell_methods,
            coords=domain,
        )
        field._id_pattern = id_pattern
        field._mapping = mapping
        return field

    @staticmethod
    def _update_coordinates(da: xr.DataArray, coords):
        if coords is None or len(coords) == 0:
            return
        if "coordinates" in da.attrs:
            da.attrs["coordinates"] = " ".join(chain([da.attrs["coordinates"]], coords))
        elif "coordinates" in da.encoding:
            da.encoding["coordinates"] = " ".join(
                chain([da.encoding["coordinates"]], coords)
            )
        else:
            da.encoding["coordinates"] = " ".join(coords)<|MERGE_RESOLUTION|>--- conflicted
+++ resolved
@@ -448,13 +448,9 @@
                     "'vertical' must have the same number of items as "
                     "'latitude' and 'longitude'"
                 )
-<<<<<<< HEAD
             if field.vertical.attrs.get('positive') == 'down':
                 verts = -verts
             verts = xr.DataArray(data=verts, dims='points')
-=======
-            verts = xr.DataArray(data=verts, dims="points")
->>>>>>> 396c1ce6
             vert_ax = Axis(name=self.vertical.name, axistype=AxisType.VERTICAL)
             field = field.sel(indexers={vert_ax: verts}, **sel_kwa)
 
