from __future__ import annotations

import abc
from collections.abc import Mapping, Sequence
from typing import Any, Callable, Self

import dask.array as da
import numpy as np
import numpy.typing as npt
import pandas as pd
from pyproj import Transformer
import pint
import xarray as xr

from . import axis, indexes
from .crs import Geodetic
from .domain import Domain, Grid, Points, Profiles
from .indexers import get_array_indexer, get_indexer
from .points import to_points_dict
from .quantity import get_magnitude
import pyarrow as pa
from .coord_system import CoordinateSystem

from .crs import Geodetic
from .domain import Domain, Grid
from .feature import (
    PointsFeature, ProfilesFeature, GridFeature, _as_points_dataset
)


def to_pyarrow_tensor(data):
    # this method return a pyarrow tensor
    # tensor_type = pa.fixed_shape_tensor(pa.int32(), (2, 3))
    # arr = [[1, 2, 3, 4], [10, 20, 30, 40], [100, 200, 300, 400]]
    # storage = pa.array(arr, pa.list_(pa.int32(), 4))
    # tensor_array = pa.ExtensionArray.from_storage(tensor_type, storage)
    # 
    # arr = self.magnitude # this should be numpy array
    # storage = pa.array(arr, pa.list_(self.patype, self.size))
    # pa.ExtensionArray.from_storage(self._pyarrow_tensor_type(), storage)
    # type is given by tensor.type
    return pa.FixedShapeTensorArray.from_numpy_ndarray(data)

_ARRAY_TYPES = (np.ndarray, da.Array)

_FIELD_NAME_ATTR_ = '_geokube.field_name'


class Field:
    __slots__ = ()
    _DOMAIN_CLS_: type[Domain]

    # TODO: Add cell methods
    # __slots__ = ('_cell_method_',)

    # NOTE: `Domain` and `Field` have exactly the same method.
    @classmethod
    def _from_xarray_dataset(
        cls,
        ds: xr.Dataset, # This should be CF-compliant or use cf_mapping to be a CF-compliant
        cf_mappings: Mapping[str, str] | None = None # this could be used to pass CF compliant hints
    ) -> Self:
        obj = object.__new__(cls)
        # TODO: Make sure that `cls.__mro__[2]` returns the correct `Feature`
        # class from the inheritance hierarchy.
        feature_cls = cls.__mro__[2]
        # pylint: disable=unnecessary-dunder-call
        feature_cls.__init__(obj, ds, cf_mappings)
        return obj

    # 
    # - this is the same method name in Feature class ->
    # in order to have precedence Field should be inherited first
    # 
    @classmethod
    def _from_xrdset(
        cls, dset: xr.Dataset, coord_system: CoordinateSystem
    ) -> Self:
        coords = {}        
        for ax in coord_system.axes:
            coords[ax] = dset.coords[ax]
        domain = cls._DOMAIN_CLS_(coords=coords, coord_system=coord_system)
        name = dset.attrs[_FIELD_NAME_ATTR_]
        data = dset[name].data
        properties = dset[name].attrs
        encoding = dset[name].encoding
        if 'ancillary_variables' in dset[name].attrs:
            ancillary = {}
            for c in dset[name].attrs['ancillary_variables'].split():
                ancillary[c] = dset[c].data
        else:
            ancillary = None
        
        return cls(
            name=name,
            domain=domain,
            data=data,
            ancillary=ancillary,
            properties=properties,
            encoding=encoding
        )

    @classmethod
    def as_xarray_dataset(
        cls,
        data_vars: Mapping[str, npt.ArrayLike | pint.Quantity | xr.DataArray],
        coords: Mapping[axis.Axis, npt.ArrayLike | pint.Quantity | xr.DataArray],
        coord_system: CoordinateSystem
    ) -> xr.Dataset:
        da = coord_system.crs.as_xarray()
        r_coords = coords
        r_coords[da.name] = da
        ds = xr.Dataset(
            coords=r_coords
        )
        ds.attrs['grid_mapping'] = da.name
        return ds

    # def _prepare_dset(self,
    #                   name,
    #                   data, 
    #                   domain,
    #                   ancillary,
    #                   encoding: Mapping | None = None,
    #                   properties: Mapping | None = None):
    #     data_vars = {}
    #     attrs = properties if not None else {}
    #     data_vars[name] = xr.DataArray(data=data, dims=self._DIMS_, attrs=attrs)
    #     data_vars[name].encoding = encoding if not None else {} # This is not working!!!
        
    #     if ancillary is not None:
    #         for anc_name, anc_data in ancillary.items():
    #             data_vars[anc_name] = xr.DataArray(data=anc_data, dims=self._DIMS)
        
    #     ds_attrs = {_FIELD_NAME_ATTR_: name}

    #     self.super().__init__(
    #         data_vars = data_vars,
    #         coords = domain.coords,
    #         attrs = ds_attrs,
    #         coord_system=domain.coord_system
    #     )

    @property # TODO: define setter method
    def domain(self) -> Domain:
        coords = {}
        for ax in self.coord_system.axes:
            coords[ax] = self.coords[ax]
        return self._DOMAIN_CLS_(
                coords=coords, 
                coord_system=self.coord_system)    

    @property
    def ancillary(self, name: str | None = None) -> dict | pint.Quantity:
        if name is not None:
            return self[name].data
        ancillary_ = {}
        for c in self._dset.data_vars:
            if c != self.name:
                ancillary_[c] = self._dset[c].data
        return ancillary_

    @property # return field name
    def name(self) -> str:
        return self._dset.attrs[_FIELD_NAME_ATTR_]
    
    @property # define data method to return field data
    def data(self):
        return self._dset[self.name].data

    @property
    def properties(self):
        return self._dset[self.name].attrs

    @property
    def encoding(self):
        return self._dset[self.name].encoding

    # return an xarray dataset CF-Compliant
    def to_xarray(self) -> xr.Dataset:
        # we assume that we do not have any CF attributes in the xarray data structure
        # underline the Field. We need to convert Field to an xarray Dataset with CF attributes

        # grid_mapping = self.domain.coord_system.spatial.crs.to_cf()
        # # add grid_mapping variable
        # grid_mapping_var = xr.DataArray(name=grid_mapping['grid_mapping_name'],
        #                                 attrs = grid_mapping)

        # coords = {}
        # for ax, coord in self.coords.items():
        #     coords[ax] = xr.DataArray(name=str(ax), 
        #                               data=coord.data, 
        #                               dims=self._dset.coords[ax].dims, 
        #                               attrs=ax.encoding)

        # coords[grid_mapping_var.name] = grid_mapping_var

        # field_var = xr.DataArray(data=self.data, 
        #                          coords=coords,
        #                          dims=self.coord_system.dim_axes)
        # field_var.attrs={}
        # field_var.attrs['grid_mapping'] = grid_mapping['grid_mapping_name'] 

        # ds = xr.Dataset(
        #     data_vars = {
        #         self.name: field_var,
        #     },
        #     coords = coords
        # )
        # return ds
                
        ds = self._dset  # we need to copy the ds metadata (and not the data) maybe .copy()
        return ds
    
    # Pyarrow conversions -----------------------------------------------------

    def build_pyarrow_metadata(self):
        # geokube Field JSON Schema
        # -> name: ‘string’
        # -> kind: ‘string’ (Gridded, Points, Profile, Timeseries)
        # -> properties: dict
        # -> cf-encoding: dict
        # -> coord_system: dict
        import json
        metadata = {'name': self.name,
                    'kind': str(type(self.domain)),
                    'properties': json.dumps(self.properties).encode('utf-8'),
                    'cf_encoding': json.dumps(self.encoding).encode('utf-8')
        }
        metadata['coord_system'] = {} 
        metadata['coord_system']['horizontal'] = str(self.coord_system.spatial.crs)
        metadata['coord_system']['elevation'] = str(self.domain.coord_system.spatial.elevation)
        metadata['coord_system']['time'] = str(self.domain.coord_system.time)
        metadata['coord_system']['ud_axes'] = []   
        for axis in self.domain.coord_system.user_axes:
             metadata['coord_system']['ud_axes'].append(str(axis))
        metadata['coord_system'] = json.dumps(metadata['coord_system']).encode('utf-8')
        
        return metadata

    def to_pyarrow_table(self): 
        # this method return a pyarrow Table with a schema
        # data contains tensors for the field and domain
        # 
        # schema -> schema for field and domain
        tensor_data = []
        schema_data = []

        field_tensor = to_pyarrow_tensor(self.data.magnitude)
        tensor_data.append(field_tensor)
        schema_data.append(pa.field(self.name, field_tensor.type))

        # Add coordinates to tensor and schema
        for ax, coord in self.domain.coordinates().items():
            coord_tensor = to_pyarrow_tensor(coord.magnitude)
            tensor_data.append(coord_tensor)
            schema_data.append(pa.field(ax, coord_tensor.type))

        # create Table
        return pa.Table.from_arrays(tensor_data, 
                                    schema=pa.schema(schema_data, 
                                                     metadata=self.build_pyarrow_metadata()) 
                                    )
# TODO: move outside of the class and associate featuretype with class
    @classmethod
    def from_pyarrow_table(cls, table): 
        # this method return a geokube field starting from a pyarrow Table 
        # the schema metadata contains 
        # data contains tensors for the field and domain
        # 
        # schema -> schema for field and domain
        import json 
        from .coord_system import CoordinateSystem
        from .crs import Geodetic

        metadata = table.schema.metadata
        name = metadata[b'name'].decode()
        feature_type = metadata[b'feature_type'].decode()
        properties = json.loads(metadata[b'properties'].decode())
        encoding = json.loads(metadata[b'cf_encoding'].decode())
        cs = json.loads(metadata[b'coord_system'].decode())

        data = table[name].combine_chunks().to_numpy_ndarray()

        coord_system = CoordinateSystem(
            horizontal=Geodetic(),
            elevation=axis._from_string(cs['elevation']),
            time=axis._from_string(cs['time']),
        )

        coords = {}
        for ax in coord_system.axes:
            coords[ax] = table[ax].combine_chunks().to_numpy_ndarray()
        domain = cls.__DOMAIN_CLS__(coords = coords, coord_system = coord_system)
        return cls(name = name, data = data, domain=domain,properties=properties,encoding=encoding)


class PointsField(Field, PointsFeature):
    __slots__ = ()
    _DOMAIN_CLS_ = Points

    def __init__(
        self,
        name: str,
        domain: Points,
        data: npt.ArrayLike | pint.Quantity | None = None,
        ancillary: Mapping | None = None,
        properties: Mapping | None = None,
        encoding: Mapping | None = None
    ) -> None:
        n_pts = domain.number_of_points
        match data:
            case pint.Quantity():
                data_ = (
                    data
                    if isinstance(data.magnitude, _ARRAY_TYPES) else
                    pint.Quantity(np.asarray(data.magnitude), data.units)
                )
            case np.ndarray() | da.Array():
                # NOTE: The pattern arr * unit does not work when arr has
                # strings.
                data_ = pint.Quantity(data)
            case None:
                data_ = pint.Quantity(
                    np.full(shape=n_pts, fill_value=np.nan, dtype=np.float32)
                )
            case _:
                data_ = pint.Quantity(np.asarray(data))
        if data_.shape != (n_pts,):
            raise ValueError(
                "'data' must have one-dimensional values and the same size as "
                "the coordinates"
            )

        data_vars = {}
        attrs = properties if properties is not None else {}
        attrs['units'] = data_.units
        data_vars[name] = xr.DataArray(
            data=data_.magnitude, dims=self._DIMS_, attrs=attrs
        )
        data_vars[name].encoding = encoding if encoding is not None else {}

        if ancillary is not None:
            for anc_name, anc_data in ancillary.items():
                data_vars[anc_name] = xr.DataArray(
                    data=anc_data, dims=self._DIMS_
                )

        # ds_attrs = {_FIELD_NAME_ATTR_: name}

        dset = domain._dset
        dset = dset.drop_indexes(coord_names=list(dset.xindexes.keys()))
        dset = dset.assign(data_vars)
        dset.attrs[_FIELD_NAME_ATTR_] = name

        super().__init__(dset)


class ProfilesField(Field, ProfilesFeature):
    __slots__ = ()
    _DOMAIN_CLS_ = Profiles

    def __init__(
        self,
        name: str,
        domain: Profiles,
        data: npt.ArrayLike | pint.Quantity | None = None,
        ancillary: Mapping | None = None,
        properties: Mapping | None = None,
        encoding: Mapping | None = None
    ) -> None:
        n_prof, n_lev = domain.number_of_profiles, domain.number_of_levels
        data_shape = (n_prof, n_lev)
        if isinstance(data, Sequence):
            if len(data) != n_prof:
                raise ValueError(
                    "'data' does not contain the same number of profiles as "
                    "the coordinates do"
                )
            all_sizes, all_units, all_data = [], set(), []
            for data_item in data:
                all_sizes.append(len(data_item))
                if isinstance(data_item, pint.Quantity):
                    all_units.add(data_item.units)
                    all_data.append(data_item.magnitude)
                else:
                    all_data.append(data_item)
            if max(all_sizes) > n_lev:
                raise ValueError(
                    "'data' contains more levels than the coordinates do"
                )
            match len(all_units):
                case 0:
                    unit = None
                case 1:
                    unit = all_units.pop()
                case _:
                    # TODO: Consider supporting unit conversion in such cases.
                    raise ValueError("'data' has items with different units")
            data_vals = np.empty(shape=data_shape, dtype=np.float32)
            for i, (stop_idx, vals) in enumerate(zip(all_sizes, all_data)):
                if stop_idx == n_lev:
                    data_vals[i, :] = vals
                else:
                    data_vals[i, :stop_idx] = vals
                    data_vals[i, stop_idx:] = np.nan
            data_ = pint.Quantity(data_vals, unit)
        else:
            match data:
                case pint.Quantity():
                    data_ = (
                        data
                        if isinstance(data.magnitude, _ARRAY_TYPES) else
                        pint.Quantity(np.asarray(data.magnitude), data.units)
                    )
                case np.ndarray() | da.Array():
                    data_ = pint.Quantity(data)
                case None:
                    data_ = pint.Quantity(
                        np.full(
                            shape=data_shape,
                            fill_value=np.nan,
                            dtype=np.float32
                        )
                    )
                case _:
                    data_ = pint.Quantity(np.asarray(data))
            if data_.shape != data_shape:
                raise ValueError(
                    "'data' must be two-dimensional and have the same shape "
                    "as the coordinates"
                )

        data_vars = {}
        attrs = properties if properties is not None else {}
        attrs['units'] = data_.units
        data_vars[name] = xr.DataArray(
            data=data_.magnitude, dims=self._DIMS_, attrs=attrs
        )
        data_vars[name].encoding = encoding if encoding is not None else {}

        if ancillary is not None:
            for anc_name, anc_data in ancillary.items():
                data_vars[anc_name] = xr.DataArray(data=anc_data, dims=self._DIMS)

        # ds_attrs = {_FIELD_NAME_ATTR_: name}

        dset = domain._dset
        dset = dset.drop_indexes(coord_names=list(dset.xindexes.keys()))
        dset = dset.assign(data_vars)
        dset.attrs[_FIELD_NAME_ATTR_] = name

        super().__init__(dset)

    def as_points(self) -> PointsField:
        return PointsField._from_xarray_dataset(_as_points_dataset(self))


class GridField(Field, GridFeature):
    __slots__ = ()
    _DOMAIN_CLS_ = Grid
    # NOTE: The default order of axes is assumed.

    def __init__(
        self,
        name: str,
        domain: Grid,
        data: npt.ArrayLike | pint.Quantity | None = None,
#        dim_axes: Sequence[axis.Axis] | None = None, # This should not be used ... we fix the field to have all axis of the Domain!
        ancillary: Mapping | None = None,
        properties: Mapping | None = None,
        encoding: Mapping | None = None
    ) -> None:
#        aux_axes = domain.coord_system.aux_axes
#        self._DIMS_ = domain.coord_system.dim_axes if dim_axes is None else tuple(dim_axes)
#        
        match data:
            case pint.Quantity():
                data_ = (
                    data
                    if isinstance(data.magnitude, _ARRAY_TYPES) else
                    pint.Quantity(np.asarray(data.magnitude), data.units)
                )
            case np.ndarray() | da.Array():
                # NOTE: The pattern arr * unit does not work when arr has
                # stings.
                data_ = pint.Quantity(data)
            case None:
                data_ = None
            case _:
                data_ = pint.Quantity(np.asarray(data))

        #NOTE: THIS CODE CAN BE PUT IN ONE METHOD COMMON FOR ALL FIELDS! (MAYBE!)

        # coords = {}
        # for ax, coord in domain.coords.items():
        #     coords[ax] = xr.DataArray(coord, 
        #                               dims=domain._dset[ax].dims, 
        #                               attrs=domain._dset[ax].attrs)

        grid_mapping_attrs = domain.coord_system.spatial.crs.to_cf()
        grid_mapping_name = grid_mapping_attrs['grid_mapping_name']
        # coords[grid_mapping_name] = xr.DataArray(data=np.byte(1),
        #                                          name=grid_mapping_name,
        #                                          attrs = grid_mapping_attrs)

        data_vars = {}

        field_attrs = properties if properties is not None else {} # TODO: attrs can contain both properties and CF attrs
        field_attrs |= {
            'units': data_.units, 'grid_mapping': grid_mapping_name
        }
        data_vars[name] = xr.DataArray(
            data=None if data_ is None else data_.magnitude,
            dims=domain._dset.dims,
            attrs=field_attrs
        )
        data_vars[name].encoding = encoding if encoding is not None else {}

        if ancillary is not None:
            ancillary_names = []
            for anc_name, anc_data in ancillary.items():
                data_vars[anc_name] = xr.DataArray(data=anc_data, dims=domain._dset.dims)
                data_vars[name].attrs['grid_mapping'] = grid_mapping_name
                ancillary_names.append(anc_name)

            data_vars[name].attrs['ancillary_variables'] = " ".join(ancillary_names)

        # ds_attrs = {_FIELD_NAME_ATTR_: name}

# UNTIL HERE

        # ds = xr.Dataset(
        #     data_vars=data_vars,
        #     coords=coords,
        #     attrs=ds_attrs
        # )

        # super().__init__(
        #     ds=ds
        # )

        dset = domain._dset
        dset = dset.drop_indexes(coord_names=list(dset.xindexes.keys()))
        dset = dset.assign(data_vars)
        dset.attrs[_FIELD_NAME_ATTR_] = name

        super().__init__(dset)

    # Spatial operations ------------------------------------------------------

    # def nearest_horizontal(
    #     self,
    #     latitude: npt.ArrayLike | pint.Quantity,
    #     longitude: npt.ArrayLike | pint.Quantity
    # ) -> PointsField:  # Self:
    #     feature = super().nearest_horizontal(latitude, longitude)

    #     return PointsField(
    #         name=self.name,
    #         domain=Points(
    #             coords=feature.coords, coord_system=feature.coord_system
    #         ),
    #         data=feature._dset[self.name].data
    #     )

    def regrid(
        self, 
        target: GridField | Grid,
        method: str = 'bilinear'
    ) -> Self:
        import xesmf as xe

        if not isinstance(target, Domain):
            if isinstance(target, GridField):
                target = target.domain
            else:
                raise TypeError(
                    "'target' must be an instance of Domain or GridField"
                )
        #
        # TODO: check if they have the same CRS
        # if source CRS and target CRS are different
        # first transform source CRS to target CRS
        # 
        # get spatial lat/lon coordinates
        # we should get all horizontal coordinates -> e.g. Projection, RotatedPole ...
        # 
        
        # NOTE: Maybe it is better to use `target._dset.coords` instead of
        # `target.coords` because the former keeps the attributes.
        # lat = target.coords[axis.latitude]
        # lon = target.coords[axis.longitude]
        target_coords = dict(target._dset.coords)
        lat = target_coords[axis.latitude].to_numpy()
        lon = target_coords[axis.longitude].to_numpy()

        ds_out = xr.Dataset({"lat": (["lat"], lat), "lon": (["lon"], lon)})

        # NOTE: before regridding we need to dequantify  
        # ds = self._dset.pint.dequantify()
        #
        # if we have ancillary data how they should be regridded?
        # for the moment we assume the same method for the field
        # TODO: maybe user should specify method for ancillary too!
        #
        # NOTE: The new underlying dataset does not need dequantification
        # because coordinates and data variables are already dequantified,
        # while the units are in the attributes.
        regridder = xe.Regridder(
            self._dset, ds_out, method, unmapped_to_nan=True
        )
        dset_reg = regridder(self._dset, keep_attrs=True)

        ancillary = {
            name: darr
            for name, darr in dset_reg.data_vars.items()
            if name != self.name
        }

        new_cs = CoordinateSystem(
            horizontal=target.coord_system.spatial.crs,
            elevation=self.coord_system.spatial.elevation,
            time=self.coord_system.time,
            user_axes=self.coord_system.user_axes
        )

        coords = {}
        for ax in new_cs.axes:
            if isinstance(ax, axis.Horizontal):
                coords[ax] = target_coords[ax]
            else:
                coords[ax] = self._dset.coords[ax]

        return GridField(
            name=self.name,
            data=dset_reg[self.name],  # .pint.quantify(),
            domain=Grid(coords=coords, coord_system=new_cs),
            ancillary=ancillary,
            properties=self.properties,
            encoding=self.encoding
        )

    def interpolate_(
        self, target: Domain | Field, method: str = 'nearest', **kwargs
    ) -> Field:
        dset = self._dset.pint.dequantify()
        coords = dict(dset.coords)
        coord_system = self._coord_system
        spatial = coord_system.spatial
        crs = spatial.crs
        attrs = dset.attrs
        name = attrs[_FIELD_NAME_ATTR_]
        del coords[dset[name].attrs['grid_mapping']]

        match target:
            case Domain():
                target_domain = target
            case Field():
                target_domain = target.domain
            case _:
                raise TypeError("'target' must be a domain or field")
        target_dims = (axis.latitude, axis.longitude)
        target_coords = target_domain.coords
        target_coords = {axis: target_coords[axis] for axis in target_dims}

        if isinstance(self.crs, Geodetic):
            target_coords = coords | target_coords
            kwargs.setdefault('fill_value', 'extrapolate')
            result_dset = dset.interp(
                coords=target_coords, method=method, kwargs=kwargs
            )
        else:
            target_lat = target_coords[axis.latitude]
            target_lon = target_coords[axis.longitude]
            if target_lat.ndim == target_lon.ndim == 1:
                target_lon, target_lat = np.meshgrid(target_lon, target_lat)
            transformer = Transformer.from_crs(
                crs_from=target_domain.coord_system.spatial.crs._crs,
                crs_to=crs._crs,
                always_xy=True
            )
            target_x, target_y = transformer.transform(target_lon, target_lat)
            # NOTE: This is required to get the same axes as given in `coords`.
            axis_x, axis_y = coords.keys() & crs.dim_axes
            target_coords = xr.Dataset(
                data_vars={
                    axis_x: xr.DataArray(data=target_x, dims=target_dims),
                    axis_y: xr.DataArray(data=target_y, dims=target_dims)
                },
                coords=target_coords
            )
            dset = dset.drop(labels=(axis.latitude, axis.longitude))
            kwargs.setdefault('fill_value', None)
            result_dset = dset.interp(
                coords=target_coords, method=method, kwargs=kwargs
            )
            result_dset = result_dset.drop(labels=(axis_x, axis_y))

        result_dset = result_dset.pint.quantify()
        result_dset.attrs[_FIELD_NAME_ATTR_] = attrs[_FIELD_NAME_ATTR_]
        result_coord_system = CoordinateSystem(
            horizontal=target_domain.coord_system.spatial.crs,
            elevation=spatial.elevation,
            time=coord_system.time,
            user_axes=coord_system.user_axes
        )
        result_field = self._from_xrdset(result_dset, result_coord_system)
        return result_field

    def interpolate(
        self, target: Domain | Field, method: str = 'nearest', **kwargs
    ) -> Field:
        # spatial interpolation
        # dset = self._dset.pint.dequantify() - it is needed since units are not kept!
        # dset = self._dset.pint.dequantify()
        dset = self._dset

        match target:
            case Domain():
                pass
            case Field():
                target = target.domain
            case _:
                raise TypeError("'target' must be a domain or field")

        if self.crs._crs != target.crs._crs:
            # we need to transform the target domain to the same crs of the domain to 
            # be interpolated and we perform the interpolation on the horizontal axes
            #
            target_x, target_y = target.spatial_transform_to(self.crs)
            kwargs.setdefault('fill_value', None)
            target_dims = target.crs.dim_axes
            dims = (axis.latitude, axis.longitude)
            target_ = xr.Dataset(
                data_vars={
                    self.crs.dim_X_axis: xr.DataArray(data=target_x, dims=dims),
                    self.crs.dim_Y_axis: xr.DataArray(data=target_y, dims=dims)
                },
                coords={axis: target.coords[axis] for axis in dims}
            )
            dset = dset.drop(labels=(axis.latitude, axis.longitude))
            ds = dset.interp(coords=target_, method=method, kwargs=kwargs)
            # TODO: workaround - remove when adding attributes to field for ancillary data.
            ds = ds.drop(labels=(self.crs.dim_X_axis, self.crs.dim_Y_axis))
        else:
            coords = dict(dset.coords)
            del coords[dset.attrs['grid_mapping']]
            coords = {axis: coord.to_numpy() for axis, coord in coords.items()}
            target_coords = {
                axis: coord.to_numpy()
                for axis, coord in target._dset.coords.items()
                if axis in target.crs.axes
            }
            target_coords = coords | target_coords
            kwargs.setdefault('fill_value', 'extrapolate')
            ds = dset.interp(
                coords=target_coords, method=method, kwargs=kwargs
            )

        # ds contains the data interpolated on the new domain
        ancillary = {}
        for v in ds.data_vars:
            if v != self.name:
                ancillary[v] = ds[v].pint.quantify()

        cs = CoordinateSystem(
            horizontal=target.crs,
            elevation=self.coord_system.spatial.elevation,
            time=self.coord_system.time,
            user_axes=self.coord_system.user_axes
        )

        coords = {}
        for ax in cs.axes:
            if isinstance(ax, axis.Horizontal):
                coords[ax] = target.coords[ax]
            else:
                coords[ax] = self.coords[ax]

        return GridField(
            name=self.name,
            data=ds[self.name].pint.quantify(),
            domain=Grid(coords=coords, coord_system=cs),
            ancillary=ancillary,
            properties=self.properties,
            encoding=self.encoding
        )

    def is_geodetic(self):
        return isinstance(self.crs, Geodetic) 

    def as_geodetic(self):
        if self.is_geodetic():
            return self
        
        return self.interpolate(
            target=self.domain.as_geodetic(), # this has a semantic -> domain geodetic grid can be different from the original
            method="nearest"
        )

<<<<<<< HEAD
    def as_points(self) -> PointsField:
        return PointsField._from_xarray_dataset(_as_points_dataset(self))
=======
    def resample(
        self, freq: str, operator: Callable | str = 'nanmean', **kwargs
    ) -> Self:
        data = self.data
        dset = self._dset
        time_idx = dset.xindexes[axis.time].index
        n_time = time_idx.size

        match time_idx:
            case pd.DatetimeIndex():
                time = pd.Series(data=np.arange(n_time), index=time_idx)
            case pd.IntervalIndex():
                # TODO: Check if this code has issue with ERA5 (rotated pole),
                #  when `freq`is e.g. `'5H'`.
                if kwargs:
                    raise ValueError(
                        "'kwargs' are not allowed for interval indices"
                    )
                left_bnd, right_bnd = time_idx.left, time_idx.right
                src_freqs = pd.unique(right_bnd - left_bnd)
                if src_freqs.size == 1:
                    src_freq = abs(src_freqs[0])
                else:
                    raise ValueError(
                        "'time_idx' must have equal differences for resampling"
                    )
                src_diff = n_time * src_freq
                dst_freq = pd.to_timedelta(freq).to_timedelta64()
                ratio = float(dst_freq / src_freq)
                if ratio.is_integer() and ratio >= 1 and dst_freq <= src_diff:
                    time = pd.Series(data=np.arange(n_time), index=left_bnd)
                else:
                    raise ValueError(
                        "'freq' does not correspond to the interval durations"
                    )
            case _:
                raise NotImplementedError(
                    f"'time_idx' has the type {type(time_idx).__name__}, "
                    "which is not supported; it must be an instance of "
                    "'DatetimeIndex' or 'IntervalIndex'"
                )

        left_time_res = time.resample(
            rule=freq, label='left', origin='start', **kwargs
        )
        left_gr = left_time_res.grouper
        # TODO: Try to avoid the second call to `time.resample` and find the
        # right bound another way, e.g. with `time_res.freq.delta.to_numpy()`.
        right_time_res = time.resample(
            rule=freq, label='right', origin='start', **kwargs
        )
        right_gr = right_time_res.grouper
        new_time = pd.IntervalIndex.from_arrays(
            left=left_gr.binlabels, right=right_gr.binlabels, closed='both'
        )
        time_axis_idx = self.dim_axes.index(axis.time)
        new_shape = list(data.shape)
        new_shape[time_axis_idx] = new_time.size
        # NOTE: For NumPy arrays, it is possible to use `numpy.split`, but it
        # seems that Dask does not have such a function.
        bins = left_gr.bins
        slices = (
            [slice(bins[0])]
            + [slice(bins[i], bins[i + 1]) for i in range(bins.size - 1)]
        )
        data_ = data.magnitude
        arr_lib = da if isinstance(data_, da.Array) else np
        func = operator if callable(operator) else getattr(arr_lib, operator)
        # FIXME: If `data.dtype` is integral, we want a floating-point result
        # for some operators like `mean` or `median` and integral for others
        # like `min` or `max`.
        new_data = arr_lib.empty(shape=new_shape, dtype=data.dtype)
        whole_axis = (slice(None),)
        for i, s in enumerate(slices):
            idx_before = whole_axis * time_axis_idx
            idx_after = whole_axis * (len(new_shape) - time_axis_idx - 1)
            i_ = idx_before + (i,) + idx_after
            s_ = idx_before + (s,) + idx_after
            # TODO: Test optimization with something like:
            # `func(data[s_], axis=time_axis_idx, out=new_data[i_])`.
            new_data[i_] = func(data_[s_], axis=time_axis_idx)

        domain = self.domain
        new_coords = domain.coords.copy()
        new_coords[axis.time] = new_time

        return type(self)(
            name=self.name,
            domain=type(domain)(new_coords, domain.coord_system),
            data=pint.Quantity(new_data, data.units),
            ancillary=self.ancillary,
            properties=self.properties,
            encoding=self.encoding
        )

    def resample_(
        self, freq: str, operator: str = 'mean', **kwargs
    ) -> Self:
        dset = self._dset
        time = dset[axis.time]
        idx = {axis.time: freq}
        diff = pd.to_timedelta(freq).to_timedelta64()

        match time_idx := dset.xindexes[axis.time].index:
            case pd.DatetimeIndex():
                res = dset.resample(indexer=idx, label='left', **kwargs)
                result_dset = getattr(res, operator)()
                left = result_dset[axis.time].to_numpy()
                right = left + diff
                # grouper = res.groupers[0]
                # closed = grouper.grouper.closed or 'both'
                # if (label := grouper.index_grouper.label) == 'left':
                #     left = result_dset.xindexes[axis.time].index.to_numpy()
                #     right = left + diff
                # else:
                #     right = result_dset.xindexes[axis.time].index.to_numpy()
                #     left = right - diff
                result_dset[axis.time] = xr.Variable(
                    dims=time.dims,
                    data=pd.IntervalIndex.from_arrays(
                        left, right, closed=kwargs.get('closed', 'both')
                    ),
                    attrs=time.attrs,
                    encoding=time.encoding
                )
            case pd.IntervalIndex():
                # TODO: Check if this code has issue with ERA5 (rotated pole),
                #  when `freq`is e.g. `'5H'`.
                if kwargs:
                    raise ValueError(
                        "'kwargs' are not allowed for interval indices"
                    )
                left_bnd, right_bnd = time_idx.left, time_idx.right
                src_freqs = pd.unique(right_bnd - left_bnd)
                if src_freqs.size == 1:
                    src_freq = abs(src_freqs[0])
                else:
                    raise ValueError(
                        "'time_idx' must have equal differences for resampling"
                    )
                src_diff = time.size * src_freq
                dst_freq = pd.to_timedelta(freq).to_timedelta64()
                ratio = float(dst_freq / src_freq)
                if ratio.is_integer() and ratio >= 1 and dst_freq <= src_diff:
                    interm_data_vars = {
                        name: var.variable
                        for name, var in dset.data_vars.items()
                    }
                    interm_coords = dict(dset.coords)
                    # interm_coords = {
                    #     axis_: coord
                    #     for axis_, coord in dset.coords.items()
                    #     if isinstance(axis_, axis.Axis)
                    # }
                    time_axis = (interm_coords.keys() & {axis.time}).pop()
                    interm_coords[time_axis] = xr.Variable(
                        dims=time.dims,
                        data=time_idx.left,
                        attrs=time.attrs,
                        encoding=time.encoding
                    )
                    interm_dset = xr.Dataset(
                        data_vars=interm_data_vars,
                        coords=interm_coords,
                        attrs=dset.attrs.copy()
                    )
                    res = interm_dset.resample(
                        indexer=idx,
                        closed='left',
                        label='left',
                        origin='start'
                    )
                    result_dset = getattr(res, operator)()
                    left = result_dset[axis.time].to_numpy()
                    right = left + diff
                    result_dset[axis.time] = xr.Variable(
                        dims=time.dims,
                        data=pd.IntervalIndex.from_arrays(
                            left, right, closed='both'
                        ),
                        attrs=time.attrs,
                        encoding=time.encoding
                    )
                else:
                    raise ValueError(
                        "'freq' does not correspond to the interval durations"
                    )
            case _:
                raise NotImplementedError(
                    f"'time_idx' has the type {type(time_idx).__name__}, "
                    "which is not supported; it must be an instance of "
                    "'DatetimeIndex' or 'IntervalIndex'"
                )

        domain = self.domain
        name = self.name
        new_coords = {
            axis_: coord.pint.quantify().data
            for axis_, coord in result_dset.coords.items()
            if isinstance(axis_, axis.Axis)
        }

        return type(self)(
            name=name,
            domain=type(domain)(new_coords, domain.coord_system),
            data=result_dset[name].data,
            # ancillary=self.ancillary,
            properties=self.properties,
            encoding=self.encoding
        )
>>>>>>> 16183b85
<|MERGE_RESOLUTION|>--- conflicted
+++ resolved
@@ -799,10 +799,10 @@
             method="nearest"
         )
 
-<<<<<<< HEAD
+
     def as_points(self) -> PointsField:
         return PointsField._from_xarray_dataset(_as_points_dataset(self))
-=======
+
     def resample(
         self, freq: str, operator: Callable | str = 'nanmean', **kwargs
     ) -> Self:
@@ -1012,5 +1012,4 @@
             # ancillary=self.ancillary,
             properties=self.properties,
             encoding=self.encoding
-        )
->>>>>>> 16183b85
+        )