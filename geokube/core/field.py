from __future__ import annotations

from collections.abc import Sequence
import functools as ft
import os
import warnings
from html import escape
from itertools import chain
from numbers import Number
from typing import (
    Any,
    Callable,
    Hashable,
    List,
    Mapping,
    Optional,
    Tuple,
    Union,
)

import cartopy.crs as ccrs
import cartopy.feature as cartf
import dask.array as da
import numpy as np
import pyarrow as pa
import xarray as xr
import xesmf as xe
from dask import is_dask_collection
from xarray.core.options import OPTIONS

from ..utils import exceptions as ex
from ..utils import formatting, formatting_html, util_methods
from ..utils.decorators import log_func_debug
from ..utils.hcube_logger import HCubeLogger
from .axis import Axis, AxisType
from .cell_methods import CellMethod
from .coord_system import CoordSystem, GeogCS, RegularLatLon, RotatedGeogCS
from .coordinate import Coordinate, CoordinateType
from .domain import Domain, DomainType, GeodeticPoints, GeodeticGrid
from .enums import MethodType, RegridMethod
from .unit import Unit
from .variable import Variable
from .domainmixin import DomainMixin

_CARTOPY_FEATURES = {
    "borders": cartf.BORDERS,
    "coastline": cartf.COASTLINE,
    "lakes": cartf.LAKES,
    "land": cartf.LAND,
    "ocean": cartf.OCEAN,
    "rivers": cartf.RIVERS,
    "states": cartf.STATES,
}


# pylint: disable=missing-class-docstring


class Field(Variable, DomainMixin):

    __slots__ = (
        "_name",
        "_domain",
        "_cell_methods",
        "_ancillary_data",
        "_id_pattern",
        "_mapping",
    )

    _LOG = HCubeLogger(name="Field")

    def __init__(
        self,
        data: Union[Number, np.ndarray, da.Array, xr.Variable, Variable],
        name: str,
        dims: Optional[Union[Tuple[Axis], Tuple[AxisType], Tuple[str]]] = None,
        coords: Optional[
            Union[
                Domain,
                Mapping[str, Union[Number, np.ndarray, da.Array]],
                Mapping[
                    str,
                    Tuple[
                        Tuple[str, ...], Union[Number, np.ndarray, da.Array]
                    ],
                ],
            ]
        ] = None,
        crs: Optional[CoordSystem] = None,
        units: Optional[Union[Unit, str]] = None,
        properties: Optional[Mapping[Hashable, str]] = None,
        encoding: Optional[Mapping[Hashable, str]] = None,
        cell_methods: Optional[CellMethod] = None,
        ancillary: Optional[
            Mapping[Hashable, Union[np.ndarray, Variable]]
        ] = None,
    ) -> None:

        super().__init__(
            data=data,
            units=units,
            dims=dims,
            properties=properties,
            encoding=encoding,
        )
        self._ancillary = None
        self._name = name
        self._domain = (
            coords
            if isinstance(coords, Domain)
            else Domain._make_domain_from_coords_dict_dims_and_crs(
                coords=coords, dims=dims, crs=crs
            )
        )

        self._cell_methods = cell_methods
        if ancillary is not None:
            if not isinstance(ancillary, dict):
                raise ex.HCubeTypeError(
                    f"Expected type of `ancillary` argument is dict, but the provided one if {type(ancillary)}",
                    logger=Field._LOG,
                )
            res_anc = {}
            for k, v in ancillary.items():
                if not isinstance(v, (np.ndarray, da.Array, Variable, Number)):
                    raise ex.HCubeTypeError(
                        f"Expected type of single ancillary variable is: `numpy.ndarray`, `dask.Array`, `geokube.Variable`, or `Number`, but the provided one if {type(v)}",
                        logger=Field._LOG,
                    )
                # TODO: what should be axis and dims for ancillary variables? SHould it be `Variable`?
                res_anc[k] = Variable(data=v)
            self._ancillary = res_anc

    def __str__(self) -> str:
        return f"Field {self.name}:{self.ncvar} with cell method: {self.cell_methods}"

    @property
    def name(self) -> str:
        return self._name

    @property
    def ncvar(self) -> str:
        return self._encoding.get("name", self.name)

    @property
    def cell_methods(self) -> Optional[CellMethod]:
        return self._cell_methods

    @property
    def domain(self) -> Domain:
        return self._domain

    @property
    def coords(self):
        return self._domain._coords

    @property
    def ancillary(self) -> Optional[Mapping[Hashable, Variable]]:
        return self._ancillary

    def __contains__(self, key):
        return key in self.domain

    def __getitem__(self, key):
        return self.domain[key]

    def __repr__(self) -> str:
        return self.to_xarray(encoding=False).__repr__()

    #        return formatting.array_repr(self.to_xarray())

    def _repr_html_(self):
        return self.to_xarray(encoding=False)._repr_html_()
        # if OPTIONS["display_style"] == "text":
        #     return f"<pre>{escape(repr(self.to_xarray()))}</pre>"
        # return formatting_html.array_repr(self)

    def __next__(self):
        for k, v in self.domain._coords.items():
            yield k, v
        raise StopIteration

    # geobbox and locations operates also on dependent coordinates
    # they refer only to GeoCoordinates (lat/lon)
    # TODO: Add Vertical
    @log_func_debug
    def geobbox(
        self,
        north: Number | None = None,
        south: Number | None = None,
        west: Number | None = None,
        east: Number | None = None,
        top: Number | None = None,
        bottom: Number | None = None,
    ) -> Field:
        """
        Subset a field using a bounding box.

        Subsets the original field with the given bounding box.  If a
        bound is omitted or `None`, no subsetting takes place in that
        direction.  At least one bound must be provided.

        Parameters
        ----------
        north, south, west, east : number or None, optional
            Horizontal bounds.
        top, bottom : number or None, optional
            Vertical bounds.

        Returns
        -------
        Field
            A field with the coordinate values between given bounds.

        Raises
        ------
        HCubeKeyError
            If no bound is provided.

        """
        if not util_methods.is_atleast_one_not_none(
            north, south, west, east, top, bottom
        ):
            raise ex.HCubeKeyError(
                "At least on of the following must be defined: [north, south, west, east, top, bottom]!",
                logger=Field._LOG,
            )
        return self._geobbox_idx(
            south=south,
            north=north,
            west=west,
            east=east,
            top=top,
            bottom=bottom,
        )

    def _geobbox_cartopy(self, south, north, west, east, top, bottom):
        # TODO: add vertical also
        domain = self._domain

        ind_lat = domain.is_latitude_independent
        ind_lon = domain.is_longitude_independent
        if ind_lat and ind_lon:
            idx = {
                domain.latitude.name: np.s_[south:north]
                if util_methods.is_nondecreasing(domain.latitude.data)
                else np.s_[north:south],
                domain.longitude.name: np.s_[west:east]
                if util_methods.is_nondecreasing(domain.longitude.data)
                else np.s_[east:west],
            }
            return self.sel(indexers=idx, roll_if_needed=roll_if_needed)

        # Specifying the corner points of the bounding box in the rectangular
        # coordinate system (`cartopy.crs.PlateCarree()`).
        lats = np.array([south, south, north, north], dtype=np.float32)
        lons = np.array([west, east, west, east], dtype=np.float32)

        # Transforming the corner points of the bounding box from the
        # rectangular coordinate system (`cartopy.crs.PlateCarree`) to the
        # coordinate system of the field.
        plate = ccrs.PlateCarree()
        pts = domain.crs.as_cartopy_crs().transform_points(
            src_crs=plate, x=lons, y=lats
        )
        x, y = pts[:, 0], pts[:, 1]

        # Spatial subseting.
        idx = {
            domain[AxisType.LATITUDE].dims[1].ncvar: np.s_[x.min() : x.max()],
            domain[AxisType.LATITUDE].dims[0].ncvar: np.s_[y.min() : y.max()],
        }
        ds = (
            self._check_and_roll_longitude(self.to_xarray(), idx)
            if roll_if_needed
            else self.to_xarray()
        )
        return Field.from_xarray(
            ds=ds.sel(indexers=idx),
            ncvar=self.ncvar,
            copy=False,
            id_pattern=self._id_pattern,
            mapping=self._mapping,
        )

    def _geobbox_idx(
        self,
        south: Number,
        north: Number,
        west: Number,
        east: Number,
        top: Number | None = None,
        bottom: Number | None = None,
    ):
        field = self
        lat, lon = field.latitude, field.longitude

        # Vertical
        # NOTE: In this implementation, vertical is always considered an
        # independent coordinate.
        if top is not None or bottom is not None:
            try:
                vert = field.vertical
            except ex.HCubeKeyError:
                vert = None
            # TODO: Reconsider `not vert.shape`.
            if vert is None or not vert.shape:
                raise ValueError(
                    "'top' and 'bottom' must be None because there is no "
                    "vertical coordinate or it is constant"
                )
            vert_incr = util_methods.is_nondecreasing(vert.data)
            if vert.attrs.get("positive") == "down":
                top = None if top is None else -top
                bottom = None if bottom is None else -bottom
                vert_incr = ~vert_incr
            vert_slice = np.s_[bottom:top] if vert_incr else np.s_[top:bottom]
            vert_idx = {vert.name: vert_slice}
            field = field.sel(indexers=vert_idx, roll_if_needed=True)

        if field.is_latitude_independent and field.is_longitude_independent:
            # Case of latitude and longitude being independent.
            lat_incr = util_methods.is_nondecreasing(lat.data)
            lat_slice = np.s_[south:north] if lat_incr else np.s_[north:south]
            lon_incr = util_methods.is_nondecreasing(lon.data)
            lon_slice = np.s_[west:east] if lon_incr else np.s_[east:west]
            idx = {lat.name: lat_slice, lon.name: lon_slice}
            return field.sel(indexers=idx, roll_if_needed=True)
        else:
            # Case of latitude and longitude being dependent.
            # Specifying the mask(s) and extracting the indices that correspond
            # to the inside the bounding box.
            lat_mask = util_methods.is_between(lat.data, south, north)
            lon_mask = util_methods.is_between(lon.data, west, east)
            # TODO: Clarify why this is required.
            if lat_mask.sum() == 0:
                lat_mask = util_methods.is_between(lat.data, north, south)
            if lon_mask.sum() == 0:
                lon_mask = util_methods.is_between(lon.data, east, west)
            nonzero_idx = np.nonzero(lat_mask & lon_mask)
            idx = {
                lat.dims[i].name: np.s_[incl_idx.min() : incl_idx.max() + 1]
                for i, incl_idx in enumerate(nonzero_idx)
            }
            dset = field.to_xarray(encoding=False)
            dset = field._check_and_roll_longitude(dset, idx)
            dset = dset.isel(indexers=idx)

            return Field.from_xarray(
                ds=dset,
                ncvar=self.name,
                copy=False,
                id_pattern=self._id_pattern,
                mapping=self._mapping,
            )

    def locations(
        self,
        latitude: Number | Sequence[Number],
        longitude: Number | Sequence[Number],
        vertical: Number | Sequence[Number] | None = None,
    ) -> Field:  # points are expressed as arrays for coordinates (dep or ind) lat/lon/vertical
        """
        Select points with given coordinates from a field.

        Subsets the original field by selecting only the points with
        provided coordinates and returns a new field with these points.
        Uses the nearest neighbor method.  The resulting field has a
        domain with the points nearest to the provided coordinates.

        Parameters
        ----------
        latitude, longitude : array-like or number
            Latitude and longitude coordinate values.  Must be of the
            same shape.
        vertical : array-like or number or None, optional
            Verical coordinate values.  If given and not `None`, must be
            of the same shape as `latitude` and `longitude`.

        Returns
        -------
        Field
            A field with a point domain that contains given locations.

        Examples
        --------
        >>> result = field.locations(latitude=40, longitude=35)
        >>> result.latitude.values
        array([40.86], dtype=float32)
        >>> result.longitude.values
        array([34.99963], dtype=float32)

        Vertical coordinate is optional.  If provided, the vertical axis
        of the resulting field is also expressed with points:

        >>> result = field.locations(
        ...     latitude=40,
        ...     longitude=35,
        ...     vertical=-2
        ... )
        >>> result.latitude.values
        array([40.86], dtype=float32)
        >>> result.longitude.values
        array([34.99963], dtype=float32)
        >>> result.vertical.values
        array([2.5010786], dtype=float32)

        It is possible to provide the coordinates of multiple points at
        once with an array-like object.  In that case, `latitude`,
        `longitude`, and `vertical` must have the same length.

        >>> result = temperature_field.locations(
        ...     latitude=[40, 41],
        ...     longitude=[32, 35],
        ...     vertical=[-2, -5]
        ... )
        >>> result.latitude.values
        array([40.86   , 40.99889], dtype=float32)
        >>> result.longitude.values
        array([31.99963, 34.99963], dtype=float32)
        >>> result.vertical.values
        array([2.5010786, 2.5010786], dtype=float32)
        """
        return self._locations_idx(
            latitude=latitude, longitude=longitude, vertical=vertical
        )

    def interpolate(self, domain: Domain, method: str = "nearest") -> Field:
        # TODO: Add vertical support.
        # if (
        #     {c.axis_type for c in domain.coords.values() if c.is_dimension}
        #     != {AxisType.LATITUDE, AxisType.LONGITUDE}
        # ):
        #     raise NotImplementedError(
        #         "'domain' can have only latitude and longitude at the moment"
        #     )

        dset = self.to_xarray(encoding=False)
        lat, lon = domain.latitude.values, domain.longitude.values
        if self.is_latitude_independent and self.is_longitude_independent:
            if domain.type is DomainType.POINTS:
                dim_lat = dim_lon = "points"
            else:
                dim_lat, dim_lon = self.latitude.name, self.longitude.name
            interp_coords = {
                self.latitude.name: xr.DataArray(data=lat, dims=dim_lat),
                self.longitude.name: xr.DataArray(data=lon, dims=dim_lon),
            }
            dset_interp = dset.interp(coords=interp_coords, method=method)
        else:
            if domain.type is DomainType.POINTS:
                pts = self.domain.crs.as_cartopy_crs().transform_points(
                    src_crs=domain.crs.as_cartopy_crs(), x=lon, y=lat
                )
                x, y = pts[..., 0], pts[..., 1]
                interp_coords = {
                    self.x.name: xr.DataArray(data=x, dims="points"),
                    self.y.name: xr.DataArray(data=y, dims="points"),
                }
            else:
                if lat.ndim == lon.ndim == 1:
                    lon, lat = np.meshgrid(lon, lat)
                pts = self.domain.crs.as_cartopy_crs().transform_points(
                    src_crs=ccrs.PlateCarree(), x=lon, y=lat
                )
                x, y = pts[..., 0], pts[..., 1]
                dims = (domain.latitude.name, domain.longitude.name)
                grid = xr.Dataset(
                    data_vars={self.x.name: (dims, x), self.y.name: (dims, y)},
                    coords=domain.to_xarray(encoding=False),
                )
                dset = dset.drop(
                    labels=(self.latitude.name, self.longitude.name)
                )
                interp_coords = {
                    self.x.name: grid[self.x.name],
                    self.y.name: grid[self.y.name],
                }
            dset_interp = dset.interp(coords=interp_coords, method=method)
            dset_interp = dset_interp.drop(labels=[self.x.name, self.y.name])

        # dset_interp[self.name].encoding.update(dset[self.name].encoding)
        dset_interp[self.name].encoding[
            "coordinates"
        ] = f"{domain.latitude.name} {domain.longitude.name}"
        # TODO: Fill value should depend on the data type.
        # TODO: Add xarray fillna into Field.to_xarray.
        dset_interp[self.name].encoding["_FillValue"] = -9.0e-20

        field = Field.from_xarray(
            ds=dset_interp,
            ncvar=self.name,
            copy=False,
            id_pattern=self._id_pattern,
            mapping=self._mapping,
        )

        field.domain.type = domain.type
        return field

    def _locations_cartopy(self, latitude, longitude, vertical=None):
        domain = self._domain

        # Specifying the location points in the rectangular coordinate system
        # (`cartopy.crs.PlateCarree()`).
        lats = np.array(latitude, dtype=np.float32, ndmin=1)
        lons = np.array(longitude, dtype=np.float32, ndmin=1)

        ind_lat = domain.is_latitude_independent
        ind_lon = domain.is_longitude_independent
        if ind_lat and ind_lon:
            idx = {
                domain.latitude.name: lats.item() if len(lats) == 1 else lats,
                domain.longitude.name: lons.item() if len(lons) == 1 else lons,
            }
        else:
            # Transforming the location points from the rectangular coordinate
            # system (`cartopy.crs.PlateCarree`) to the coordinate system of
            # the field.
            plate = ccrs.PlateCarree()
            pts = domain.crs.as_cartopy_crs().transform_points(
                src_crs=plate, x=lons, y=lats
            )
            idx = {
                domain.x.name: xr.DataArray(data=pts[:, 0], dims="points"),
                domain.y.name: xr.DataArray(data=pts[:, 1], dims="points"),
            }

        return Field.from_xarray(
            ds=self.to_xarray(encoding=False).sel(
                indexers=idx, method="nearest"
            ),
            ncvar=self.name,
            copy=False,
            id_pattern=self._id_pattern,
            mapping=self._mapping,
        )

    def _locations_idx(self, latitude, longitude, vertical=None):
        field = self
        sel_kwa = {"roll_if_needed": True, "method": "nearest"}
        lats = np.array(latitude, dtype=np.float32).reshape(-1)
        lons = np.array(longitude, dtype=np.float32).reshape(-1)

        n = lats.size
        if lons.size != n:
            raise ValueError(
                "'latitude' and 'longitude' must have the same number of "
                "items"
            )

        # Vertical
        # NOTE: In this implementation, vertical is always considered an
        # independent coordinate.
        if vertical is not None:
            verts = np.array(vertical, dtype=np.float32).reshape(-1)
            if verts.size != n:
                raise ValueError(
                    "'vertical' must have the same number of items as "
                    "'latitude' and 'longitude'"
                )
            if field.vertical.attrs.get("positive") == "down":
                verts = -verts
            verts = xr.DataArray(data=verts, dims="points")
            vert_ax = Axis(name=self.vertical.name, axistype=AxisType.VERTICAL)
            field = field.sel(indexers={vert_ax: verts}, **sel_kwa)

        # Case of latitude and longitude being independent.
        if self.is_latitude_independent and self.is_longitude_independent:
            # TODO: Check lon values conventions.
            lats = xr.DataArray(data=lats, dims="points")
            lons = xr.DataArray(data=lons, dims="points")
            idx = {self.latitude.name: lats, self.longitude.name: lons}
            result_field = field.sel(indexers=idx, **sel_kwa)
        else:
            # TODO: Check lon values conventions if possible, otherwise raise error.
            # Case of latitude and longitude being dependent on y and x.
            # Adjusting the shape of the latitude and longitude coordinates.
            # TODO: Check if these are NumPy arrays.
            # TODO: Check axes and shapes manipulation again.
            lat_data = self.latitude.values
            lat_dims = (np.s_[:],) + (np.newaxis,) * lat_data.ndim
            lat_data = lat_data[np.newaxis, :]
            lon_data = self.longitude.values
            lon_dims = (np.s_[:],) + (np.newaxis,) * lon_data.ndim
            lon_data = lon_data[np.newaxis, :]

            # Adjusting the shape of the latitude and longitude of the
            # locations.
            lats = lats[lat_dims]
            lons = lons[lon_dims]

            # Calculating the squares of the Euclidean distance.
            lat_diff = lat_data - lats
            lon_diff = lon_data - lons
            diff_sq = lat_diff * lat_diff + lon_diff * lon_diff

            # Selecting the indices that correspond to the squares of the
            # Euclidean distance.
            # TODO: Improve vectorization.
            # TODO: Consider replacing `numpy.unravel_index` with
            # `numpy.argwhere`, using the constructs like
            # `np.argwhere(diff_sq[i] == diff_sq[i].min())[0]`.
            n, *shape = diff_sq.shape
            idx_ = tuple(
                np.unravel_index(indices=diff_sq[i].argmin(), shape=shape)
                for i in range(n)
            )
            idx_ = np.array(idx_, dtype=np.int64)

            # Spatial subseting.
            idx = {
                dim.name: xr.DataArray(data=idx_[:, i], dims="points")
                for (i,), dim in np.ndenumerate(self.latitude.dims)
            }

            result_dset = field.to_xarray(encoding=False)
            result_dset = field._check_and_roll_longitude(result_dset, idx)
            result_dset = result_dset.isel(indexers=idx)
            result_field = Field.from_xarray(
                ds=result_dset,
                ncvar=self.name,
                copy=False,
                id_pattern=self._id_pattern,
                mapping=self._mapping,
            )

        result_field.domain.crs = RegularLatLon()
        result_field.domain._type = DomainType.POINTS

        return result_field

    # consider only independent coordinates
    # TODO: we should use metpy approach (user can also specify - units)
    @log_func_debug
    def sel(
        self,
        indexers: Mapping[Union[Axis, str], Any] = None,
        roll_if_needed: bool = True,
        method: str = None,
        tolerance: Number = None,
        drop: bool = False,  # TODO: check if should be always True or False in out case
        **indexers_kwargs: Any,
    ) -> "Field":
        indexers = xr.core.utils.either_dict_or_kwargs(
            indexers, indexers_kwargs, "sel"
        )
        # TODO:
        indexers = self.domain.map_indexers(indexers)
        # TODO: indexers from this place should be always of type -> Mapping[Axis, Any]
        #   ^ it can be done in Domain
        indexers = indexers.copy()
        ds = self.to_xarray(encoding=False)

        if (
            time_ind := indexers.get(Axis("time"))
        ) is not None and util_methods.is_time_combo(time_ind):
            # NOTE: time is always independent coordinate
            ds = ds.isel(self.domain._process_time_combo(time_ind), drop=drop)
            del indexers[Axis("time")]

        if roll_if_needed:
            ds = self._check_and_roll_longitude(ds, indexers)

        indexers = {self.domain[k].name: v for k, v in indexers.items()}

        # If selection by single lat/lon, coordinate is lost as it is not stored either in da.dims nor in da.attrs["coordinates"]
        # and then selecting this location from Domain fails
        ds_dims = set(ds.dims)
        ds = ds.sel(indexers, tolerance=tolerance, method=method, drop=drop)
        lost_dims = ds_dims - set(ds.dims)
        Field._update_coordinates(ds[self.name], lost_dims)
        return Field.from_xarray(
            ds,
            ncvar=self.name,
            id_pattern=self._id_pattern,
            mapping=self._mapping,
        )

    @log_func_debug
    def _check_and_roll_longitude(self, ds, indexers) -> xr.Dataset:
        # `ds` here is passed as an argument to avoid one redundent to_xarray call
        if Axis("longitude") not in indexers:
            return ds
        if (
            self.domain[Axis("longitude")].type
            is not CoordinateType.INDEPENDENT
        ):
            # TODO: implement for dependent coordinate
            raise ex.HCubeNotImplementedError(
                "Rolling longitude is currently supported only for independent coordinate!",
                logger=Field._LOG,
            )
        first_el, last_el = (
            self.domain[Axis("longitude")].min(),
            self.domain[Axis("longitude")].max(),
        )

        if isinstance(indexers[Axis("longitude")], slice):
            start = indexers[Axis("longitude")].start
            stop = indexers[Axis("longitude")].stop
            start = 0 if start is None else start
            stop = 0 if stop is None else stop
            sel_neg_conv = (start < 0) | (stop < 0)
            sel_pos_conv = (start > 180) | (stop > 180)
        else:
            vals = np.array(indexers[Axis("longitude")], ndmin=1)
            sel_neg_conv = np.any(vals < 0)
            sel_pos_conv = np.any(vals > 180)

        dset_neg_conv = first_el < 0
        dset_pos_conv = first_el >= 0
        lng_name = self.domain[Axis("longitude")].name

        if dset_pos_conv and sel_neg_conv:
            # from [0,360] to [-180,180]
            # Attributes are lost while doing `assign_coords`. They need to be reassigned (e.q. by `update`)
            roll_value = (ds[lng_name] >= 180).sum().item()
            res = ds.assign_coords(
                {lng_name: (((ds[lng_name] + 180) % 360) - 180)}
            ).roll(**{lng_name: roll_value}, roll_coords=True)
            res[lng_name].attrs.update(ds[lng_name].attrs)
            # TODO: verify of there are some attrs that need to be updated (e.g. min/max value)
            return res
        if dset_neg_conv and sel_pos_conv:
            # from [-180,-180] to [0,360]
            roll_value = (ds[lng_name] <= 0).sum().item()
            res = (
                ds.assign_coords({lng_name: (ds[lng_name] % 360)})
                .roll(**{lng_name: -roll_value}, roll_coords=True)
                .assign_attrs(**ds[lng_name].attrs)
            )
            res[lng_name].attrs.update(ds[lng_name].attrs)
            return res
        return ds

    def to_regular(self):
        # Infering latitude and longitude steps from the x and y coordinates.
        if isinstance(self.domain.crs, RotatedGeogCS):
            lat_step = self.y.values.ptp() / (self.y.values.size - 1)
            lon_step = self.x.values.ptp() / (self.x.values.size - 1)
        else:
            raise NotImplementedError(
                f"'{type(self.domain.crs).__name__}' is not supported as a "
                "type of coordinate reference system"
            )

        # Building regular latitude-longitude coordinates.
        south = self.latitude.values.min()
        north = self.latitude.values.max()
        west = self.longitude.values.min()
        east = self.longitude.values.max()
        lat = np.arange(south, north + lat_step / 2, lat_step)
        lon = np.arange(west, east + lon_step / 2, lon_step)

        return self.interpolate(
            domain=GeodeticGrid(latitude=lat, longitude=lon), method="nearest"
        )

    # TO CHECK
    @log_func_debug
    def regrid(
        self,
        target: Union[Domain, "Field"],
        method: Union[str, RegridMethod] = "bilinear",
        weights_path: Optional[str] = None,
        reuse_weights: bool = True,
    ) -> "Field":
        """
        Regridds present coordinate system.
        Parameters
        ----------
        target_domain : geokube.Domain or geokube.Field
            Domain which is supposed to be the result of regridding.
        method : str
            A method to use for regridding. Default: `bilinear`.
        weights_path : str, optional
            The path of the file where the interpolation weights are
            stored. Default: `None`.
        reuse_weights : bool, optional
            Whether to reuse already calculated weights or not. Default:
            `True`.
        Returns
        ----------
        field : Field
           The field with values modified by regridding query.
        Examples:
        ----------
        >>> result = field.regrid(
        ...     target_domain=target_domain,
        ...     method='bilinear'
        ... )

        """
        if not isinstance(target, Domain):
            if isinstance(target, Field):
                target = target.domain
            else:
                raise ex.HCubeTypeError(
<<<<<<< HEAD
                    "'target' must be an instance of Domain or Field", logger=Field._LOG
=======
                    "'target' must be an instance of Domain or Field",
                    logger=Field._LOG,
>>>>>>> b3a09fbd
                )

        if not isinstance(method, RegridMethod):
            method = RegridMethod[str(method).upper()]

<<<<<<< HEAD
        if reuse_weights and (weights_path is None or not os.path.exists(weights_path)):
=======
        if reuse_weights and (
            weights_path is None or not os.path.exists(weights_path)
        ):
>>>>>>> b3a09fbd
            Field._LOG.warn("`weights_path` is None or file does not exist!")
            Field._LOG.info("`reuse_weights` turned off")
            reuse_weights = False

        names_in = {self.latitude.name: "lat", self.longitude.name: "lon"}
        names_out = {target.latitude.name: "lat", target.longitude.name: "lon"}
        coords_in = coords_out = None

<<<<<<< HEAD
        if method in {RegridMethod.CONSERVATIVE, RegridMethod.CONSERVATIVE_NORMED}:
=======
        if method in {
            RegridMethod.CONSERVATIVE,
            RegridMethod.CONSERVATIVE_NORMED,
        }:
>>>>>>> b3a09fbd
            self.domain.compute_bounds()
            lat_b_name = next(iter(self.latitude.bounds))
            lat_b = next(iter(self.latitude.bounds.values())).values
            lat_b = Domain.convert_bounds_2d_to_1d(lat_b)
            lon_b_name = next(iter(self.longitude.bounds))
            lon_b = next(iter(self.longitude.bounds.values())).values
            lon_b = Domain.convert_bounds_2d_to_1d(lon_b)
            names_in.update({lat_b_name: "lat_b", lon_b_name: "lon_b"})
            coords_in = {"lat_b": lat_b, "lon_b": lon_b}

            target.compute_bounds()
            lat_b_name = next(iter(target.latitude.bounds))
            lat_b = next(iter(target.latitude.bounds.values())).values
            lat_b = Domain.convert_bounds_2d_to_1d(lat_b)
            lon_b_name = next(iter(target.longitude.bounds))
            lon_b = next(iter(target.longitude.bounds.values())).values
            lon_b = Domain.convert_bounds_2d_to_1d(lon_b)
            names_out.update({lat_b_name: "lat_b", lon_b_name: "lon_b"})
            coords_out = {"lat_b": lat_b, "lon_b": lon_b}

        # Regridding
        in_ = self.to_xarray(encoding=False).rename(names_in)
        if coords_in:
            in_ = in_.assign_coords(coords=coords_in)
        out = target.to_xarray(encoding=False).to_dataset().rename(names_out)
        if coords_out:
            out = out.assign_coords(coords=coords_out)
        regrid_kwa = {
            "ds_in": in_,
            "ds_out": out,
            "method": method.value,
            "unmapped_to_nan": True,
            "filename": weights_path,
        }
        try:
            regridder = xe.Regridder(**regrid_kwa, reuse_weights=reuse_weights)
        except PermissionError:
            regridder = xe.Regridder(**regrid_kwa)
        result = regridder(in_, keep_attrs=True, skipna=False)
        result = result.rename({v: k for k, v in names_in.items()})
        result[self.name].encoding = in_[self.name].encoding
        if not isinstance(target.crs, GeogCS):
            missing_coords = {
                coord.name: out.coords[coord.name]
                for coord in (target.x, target.y)
                if coord.name not in result.coords
            }
            result = result.assign_coords(coords=missing_coords)
            result[self.name].encoding["coordinates"] = "latitude longitude"
        # After regridding those attributes are not valid!
        util_methods.clear_attributes(result, attrs="cell_measures")
        field_out = Field.from_xarray(
            ds=result,
            ncvar=self.name,
            copy=False,
            id_pattern=self._id_pattern,
            mapping=self._mapping,
        )
        field_out.domain._crs = target.crs
        field_out.domain._type = target.type
        return field_out

    # TO CHECK
    @log_func_debug
    def resample(
        self,
        operator: Union[Callable, MethodType, str],
        frequency: str,
        **resample_kwargs,
    ) -> "Field":
        """
        Perform resampling along the available `time` coordinate.
        Adjust appropriately time bounds.

        Parameters
        ----------
        operator : callable or str
            Callable-object used for aggregation or string
            representation of a function.  Currently supported are the
            methods of ``geokube.MethodType``.
        frequency :  str
            Expected resampling frequency.

        Returns
        ----------
        field : Field
            The field with values after resampling procedure.

        Examples:
        ----------
        Resample to day frequency taking the maximum over the elements
        in each day:
        >>> res = field.resample("maximum", frequency='1D')

        Resample to two-monts frequency taking the sum over each two
        months:
        >>> resulting_field = field.resample("sum", frequency='2M')

        """
        if callable(operator):
            func = operator
        else:
            if isinstance(operator, str):
                operator_func = MethodType(operator)
            elif isinstance(operator, MethodType):
                operator_func = operator
            else:
                raise ex.HCubeTypeError(
                    "Operator must be `str`, `MethodType`, or `callable`. "
                    f"Provided `{type(operator)}`",
                    logger=Field._LOG,
                )
            if operator_func is MethodType.UNDEFINED:
                methods = {
                    method.value[0] for method in MethodType.__members__.values()
                }
                methods.discard("<undefined>")
                raise ex.HCubeValueError(
                    f"Provided operator '{operator}' was not found! Available "
                    f"operators are: {sorted(methods)}!",
                    logger=Field._LOG,
                )
            func = (
                operator_func.dask_operator
                if is_dask_collection(self)
                else operator_func.numpy_operator
            )

        # ################## Temporary solution for time bounds adjustmnent ######################

        # TODO: handle `formula_terms` bounds attribute
        # http://cfconventions.org/cf-conventions/cf-conventions.html#cell-boundaries
        ds = self.to_xarray(encoding=False)
        if (time_bnds := self.time.bounds) is None:
            bnds_name, bnds = f"{self.time.name}_bnds", None
        else:
            ((bnds_name, bnds),) = time_bnds.items()

        if self.cell_methods and bnds is not None:
            # `closed=right` set by default for {"M", "A", "Q", "BM", "BA", "BQ", "W"} resampling codes ("D" not included!)
            # https://github.com/pandas-dev/pandas/blob/7c48ff4409c622c582c56a5702373f726de08e96/pandas/core/resample.py#L1383
            resample_kwargs.update({"closed": "right"})
            da = ds.resample(
                indexer={self.time.name: frequency}, **resample_kwargs
            )
            new_bnds = np.empty(
                shape=(len(da.groups), 2), dtype=np.dtype("datetime64[ns]")
            )
            for i, v in enumerate(da.groups.values()):
                new_bnds[i] = [bnds.values[v].min(), bnds.values[v].max()]
            # TODO: Check if this is redundant
            if bnds is None:
                Field._LOG.warn(
                    "Time bounds not defined for the cell methods!"
                )
                warnings.warn("Time bounds not defined for the cell methods!")
        else:
            da = ds.resample(
                indexer={self.time.name: frequency}, **resample_kwargs
            )
            new_bnds = np.empty(
                shape=(len(da.groups), 2), dtype=np.dtype("datetime64[ns]")
            )
            for i, v in enumerate(da.groups.values()):
                new_bnds[i] = [
                    self.time.values[v].min(),
                    self.time.values[v].max(),
                ]

        da = da.reduce(func=func, dim=self.time.name, keep_attrs=True)
        res = xr.Dataset(
            da,
            coords={f"{bnds_name}": ((self.time.name, "bnds"), new_bnds)},
        )
        field = Field.from_xarray(res, ncvar=self.name)
        field.time.bounds = new_bnds
        field.domain.crs = self.domain.crs
        field.domain._type = self.domain._type

        # TODO: adjust cell_methods after resampling!

        # #########################################################################################
        return field

    @log_func_debug
    def to_netcdf(self, path):
        self.to_xarray().to_netcdf(path=path)

    # TO CHECK
    @log_func_debug
    def plot(
        self,
        features=None,
        gridlines=None,
        gridline_labels=None,
        subplot_kwargs=None,
        projection=None,
        figsize=None,
        robust=None,
        **kwargs,
    ):
        # Resolving Cartopy features and gridlines:
        if features:
            features = [_CARTOPY_FEATURES[feature] for feature in features]
            if gridlines is None:
                Field._LOG.info("`gridline` turned on")
                gridlines = True
        if gridline_labels is None:
            Field._LOG.info("`gridline_labels` turned off")
            gridline_labels = False
        has_cartopy_items = bool(features or gridlines)

        # Resolving dimensions, coordinates, and coordinate system:
        dims = set()
        try:
            time = self.time
            dims.add(time.name)
        except ex.HCubeKeyError:
            time = None
        try:
            vert = self.vertical
            dims.add(vert.name)
        except ex.HCubeKeyError:
            vert = None
        try:
            lat = self.latitude
            dims.add(lat.name)
            if lat.is_dim:
                kwargs.setdefault("y", lat.name)
        except ex.HCubeKeyError:
            lat = None
        try:
            lon = self.longitude
            dims.add(lon.name)
            if lon.is_dim:
                kwargs.setdefault("x", lon.name)
        except ex.HCubeKeyError:
            lon = None
        crs = self._domain.crs
        try:
            transform = (
                crs.as_cartopy_projection() if crs is not None else None
            )
        except NotImplementedError:
            # HACK: This is used in the cases where obtaining Cartopy
            # projections is not implemented.
            transform = None
            kwargs.setdefault("x", lon.name)
            kwargs.setdefault("y", lat.name)
        plate = ccrs.PlateCarree

        if len(dims) in {3, 4}:
            if time is not None and time.name in dims and time.size > 1:
                kwargs.setdefault("col", time.name)
            if vert is not None and vert.name in dims and vert.size > 1:
                kwargs.setdefault("row", vert.name)

        # Resolving subplot keyword arguments including `projection`:
        subplot_kwa = {} if subplot_kwargs is None else {**subplot_kwargs}
        if projection is None:
            if has_cartopy_items:
                subplot_kwa["projection"] = projection = plate()
                if transform is None:
                    transform = plate()
            elif isinstance(transform, plate):
                transform = None
            if transform is not None:
                has_cartopy_items = True
                subplot_kwa["projection"] = projection = plate()
        else:
            has_cartopy_items = True
            if isinstance(projection, CoordSystem):
                projection = projection.as_cartopy_projection()
            subplot_kwa["projection"] = projection
            if transform is None:
                transform = plate()
        if subplot_kwa:
            kwargs["subplot_kws"] = subplot_kwa

        # Resolving other keyword arguments including `transform`, `figsize`,
        # and `robust`:
        kwa = {"transform": transform, "figsize": figsize, "robust": robust}
        for name, arg in kwa.items():
            if arg is not None:
                kwargs[name] = arg

        # Creating plot:
        dset = self.to_xarray(encoding=False)
        # HACK: This should be only:
        # `if self._domain._type is DomainType.GRIDDED:`
        # Checking against `None` is provided temporary for testing.
        if (
            self._domain._type is DomainType.GRIDDED
            or self._domain._type is None
        ):
            data = dset[self.name]
            plot = data.plot(**kwargs)
        elif self._domain._type is DomainType.POINTS:
            data = xr.Dataset(
                data_vars={
                    self.name: dset[self.name],
                    "lat": dset.coords["latitude"],
                    "lon": dset.coords["longitude"],
                }
            )
            kwargs.update(
                {"x": "lon", "y": "lat", "hue": self.name, "zorder": np.inf}
            )
            plot = data.plot.scatter(**kwargs)
        else:
            raise NotImplementedError(
                "'domain.type' of must be 'DomainType.GRIDDED' or "
                "'DomainType.POINTS'"
            )

        # Adding and modifying axis elements:
        # axes = np.array(getattr(plot, 'axes', plot), copy=False, ndmin=1)

        # Adding gridlines and Cartopy features (borders, coastline, lakes,
        # land, ocean, rivers, or states) to all plot axes:
        if has_cartopy_items:
            axes = np.array(plot.axes, copy=False, ndmin=1)
            if features:
                for ax in axes.flat:
                    for feature in features:
                        ax.add_feature(feature)
            if gridlines:
                for ax in axes.flat:
                    ax.gridlines(draw_labels=gridline_labels)

            # NOTE: This is a fix that enables using axis labels and units from
            # the domain, as well as plotting axes labels and ticks when
            # Cartopy transform, projection, or features are used. See:
            # https://stackoverflow.com/questions/35479508/cartopy-set-xlabel-set-ylabel-not-ticklabels
            if (
                (projection is None or isinstance(projection, plate))
                and lat is not None
                and lon is not None
                and not gridline_labels
            ):
                coords = data.coords

                lat_coord = coords[lat.name]
                lat_attrs = lat_coord.attrs
                lat_name = (
                    lat_attrs.get("long_name")
                    or lat_attrs.get("standard_name")
                    or lat_coord.name
                    or "latitude"
                )
                if (lat_units := lat.units) and lat_units != "dimensionless":
                    lat_name = f"{lat_name} [{lat_units}]"
                lat_values = lat.values
                lat_min, lat_max = lat_values.min(), lat_values.max()

                lon_coord = coords[lon.name]
                lon_attrs = lon_coord.attrs
                lon_name = (
                    lon_attrs.get("long_name")
                    or lon_attrs.get("standard_name")
                    or lon_coord.name
                    or "longitude"
                )
                if (lon_units := lon.units) and lon_units != "dimensionless":
                    lon_name = f"{lon_name} [{lon_units}]"
                lon_values = lon.values
                lon_min, lon_max = lon_values.min(), lon_values.max()

                ax = axes.item(0)
                x_ticks = ax.get_xticks()
                x_ticks = x_ticks[(x_ticks >= lon_min) & (x_ticks <= lon_max)]
                y_ticks = ax.get_yticks()
                y_ticks = y_ticks[(y_ticks >= lat_min) & (y_ticks <= lat_max)]

                if axes.ndim == 2:
                    for ax in axes[-1, :].flat:
                        ax.set_xlabel(lon_name)
                        ax.set_xticks(x_ticks)
                    for ax in axes[:, 0].flat:
                        ax.set_ylabel(lat_name)
                        ax.set_yticks(y_ticks)
                else:
                    for ax in axes.flat:
                        ax.set_xlabel(lon_name)
                        ax.set_ylabel(lat_name)
                        ax.set_xticks(x_ticks)
                        ax.set_yticks(y_ticks)

        return plot

    @log_func_debug
    def to_xarray(self, encoding=True) -> xr.Dataset:
        data_vars = {}
        var_name = self.ncvar if encoding else self.name

        data_vars[var_name] = super().to_xarray(
            encoding
        )  # use Variable to_array

        coords = self.domain.aux_coords

        if coords:
            if encoding:
                coords_names = " ".join(
                    [self.domain.coords[x].ncvar for x in coords]
                )
            else:
                coords_names = " ".join(
                    [self.domain.coords[x].name for x in coords]
                )
            data_vars[var_name].encoding["coordinates"] = coords_names

        coords = self.domain.to_xarray(encoding)

        data_vars[var_name].encoding["grid_mapping"] = "crs"

        if self.cell_methods is not None:
            data_vars[var_name].attrs["cell_methods"] = str(self.cell_methods)

        if self._ancillary is not None:
            for a in self.ancillary:
                data_vars[a] = a.to_xarray(encoding)

        return xr.Dataset(data_vars=data_vars, coords=coords)

    @classmethod
    @log_func_debug
    def from_xarray(
        cls,
        ds: xr.Dataset,
        ncvar: str,
        id_pattern: Optional[str] = None,
        mapping: Optional[Mapping[str, Mapping[str, str]]] = None,
        copy=False,
    ):
        if not isinstance(ds, xr.Dataset):
            raise ex.HCubeTypeError(
                f"Expected type `xarray.Dataset` but provided `{type(ds)}`",
                logger=cls._LOG,
            )

        da = ds[ncvar].copy(copy)  # TODO: TO CHECK
        cell_methods = CellMethod.parse(da.attrs.pop("cell_methods", None))
        var = Variable.from_xarray(da, id_pattern, mapping=mapping)
        # We need to update `encoding` of var, as `Variable` doesn't contain `name`

        domain = Domain.from_xarray(
            ds, ncvar=ncvar, id_pattern=id_pattern, copy=copy, mapping=mapping
        )
        name = Variable._get_name(da, mapping=mapping, id_pattern=id_pattern)

        var.encoding.update(name=da.encoding.get("name", ncvar))
        # TODO ancillary variables
        field = Field(
            name=name,
            data=var.data,
            dims=var.dims,
            units=var.units,
            properties=var.properties,
            encoding=var.encoding,
            cell_methods=cell_methods,
            coords=domain,
        )
        field._id_pattern = id_pattern
        field._mapping = mapping
        return field

    @staticmethod
    def _update_coordinates(da: xr.DataArray, coords):
        if coords is None or len(coords) == 0:
            return
        if "coordinates" in da.attrs:
            da.attrs["coordinates"] = " ".join(
                chain([da.attrs["coordinates"]], coords)
            )
        elif "coordinates" in da.encoding:
            da.encoding["coordinates"] = " ".join(
                chain([da.encoding["coordinates"]], coords)
            )
        else:
            da.encoding["coordinates"] = " ".join(coords)<|MERGE_RESOLUTION|>--- conflicted
+++ resolved
@@ -797,24 +797,16 @@
                 target = target.domain
             else:
                 raise ex.HCubeTypeError(
-<<<<<<< HEAD
-                    "'target' must be an instance of Domain or Field", logger=Field._LOG
-=======
                     "'target' must be an instance of Domain or Field",
                     logger=Field._LOG,
->>>>>>> b3a09fbd
                 )
 
         if not isinstance(method, RegridMethod):
             method = RegridMethod[str(method).upper()]
 
-<<<<<<< HEAD
-        if reuse_weights and (weights_path is None or not os.path.exists(weights_path)):
-=======
         if reuse_weights and (
             weights_path is None or not os.path.exists(weights_path)
         ):
->>>>>>> b3a09fbd
             Field._LOG.warn("`weights_path` is None or file does not exist!")
             Field._LOG.info("`reuse_weights` turned off")
             reuse_weights = False
@@ -823,14 +815,10 @@
         names_out = {target.latitude.name: "lat", target.longitude.name: "lon"}
         coords_in = coords_out = None
 
-<<<<<<< HEAD
-        if method in {RegridMethod.CONSERVATIVE, RegridMethod.CONSERVATIVE_NORMED}:
-=======
         if method in {
             RegridMethod.CONSERVATIVE,
             RegridMethod.CONSERVATIVE_NORMED,
         }:
->>>>>>> b3a09fbd
             self.domain.compute_bounds()
             lat_b_name = next(iter(self.latitude.bounds))
             lat_b = next(iter(self.latitude.bounds.values())).values
@@ -945,7 +933,8 @@
                 )
             if operator_func is MethodType.UNDEFINED:
                 methods = {
-                    method.value[0] for method in MethodType.__members__.values()
+                    method.value[0]
+                    for method in MethodType.__members__.values()
                 }
                 methods.discard("<undefined>")
                 raise ex.HCubeValueError(
