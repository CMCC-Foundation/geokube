--- conflicted
+++ resolved
@@ -1280,9 +1280,6 @@
 
         return plot
 
-<<<<<<< HEAD
-    @geokube_logging
-=======
     def hvplot(self, aspect=None, **kwargs):
         # NOTE: See https://hvplot.holoviz.org/user_guide/Customization.html
         # for the details on what can be passed with `kwargs`.
@@ -1438,8 +1435,7 @@
             "'domain.type' must be 'DomainType.GRIDDED' or 'DomainType.POINTS'"
         )
 
-    @log_func_debug
->>>>>>> d85c13b4
+    @geokube_logging
     def to_xarray(self, encoding=True) -> xr.Dataset:
         data_vars = {}
         var_name = self.ncvar if encoding else self.name
