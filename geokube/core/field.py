--- conflicted
+++ resolved
@@ -265,13 +265,6 @@
                     "'top' and 'bottom' must be None because there is no "
                     "vertical coordinate or it is constant"
                 )
-<<<<<<< HEAD
-            if vert.attrs.get('positive') == 'down':
-                top_ = top
-                top = -bottom if bottom is not None else None
-                bottom = -top_ if top_ is not None else None
-=======
->>>>>>> 08033ba5
             vert_incr = util_methods.is_nondecreasing(vert.data)
             if vert.attrs.get("positive") == "down":
                 top = None if top is None else -top
