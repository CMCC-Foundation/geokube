from collections.abc import Mapping, Sequence
from typing import Self, TYPE_CHECKING

import pint

from . import axis
from .crs import CRS


class SpatialCoordinateSystem:
    __slots__ = ('__crs', '__elevation', '__dim_axes', '__axes')

    if TYPE_CHECKING:
        __crs: CRS
        __elevation: axis.Elevation | None
        __dim_axes: tuple[axis.Spatial, ...]
        __axes: tuple[axis.Spatial, ...]

    def __init__(
        self, crs: CRS, elevation: axis.Elevation | None = None
    ) -> None:
        if not isinstance(crs, CRS):
            raise TypeError("'crs' must be an instance of 'CRS'")
        self.__crs = crs
        dim_axes: list[axis.Spatial] = list(crs.dim_axes)
        match elevation:
            case axis.Elevation():
                self.__elevation = elevation
                dim_axes.insert(0, elevation)
            case None:
                self.__elevation = None
            case _:
                raise TypeError(
                    "'elevation' must be an instance of 'Elevation' or 'None'"
                )
        self.__dim_axes = tuple(dim_axes)
        self.__axes = self.__dim_axes + self.aux_axes

    @property
    def crs(self) -> CRS:
        return self.__crs

    @property
    def elevation(self) -> axis.Elevation | None:
        return self.__elevation

    @property
    def dim_axes(self) -> tuple[axis.Spatial, ...]:
        return self.__dim_axes

    @property
    def aux_axes(self) -> tuple[axis.Horizontal, ...]:
        return self.__crs.aux_axes

    @property
    def axes(self) -> tuple[axis.Spatial, ...]:
        return self.__axes


class CoordinateSystem:
<<<<<<< HEAD
    __slots__ = (
        '__spatial',
        '__time',
        '__user_axes',
        '__all_axes',
        '__dim_axes',
        '__units'
    )
=======
    __slots__ = ('__spatial', '__time', '__user_axes', '__all_axes')
>>>>>>> a420fd8e

    if TYPE_CHECKING:
        __spatial: SpatialCoordinateSystem
        __time: axis.Time | None
        __user_axes: tuple[axis.UserDefined, ...]
        __all_axes: tuple[axis.Axis, ...]
<<<<<<< HEAD
        __dim_axes: tuple[axis.Axis, ...]
        __units: dict[axis.Axis, pint.Unit]
=======
>>>>>>> a420fd8e

    def __init__(
        self,
        horizontal: CRS,
        elevation: axis.Elevation | None = None,
        time: axis.Time | None = None,
        user_axes: Sequence[axis.UserDefined] = ()
    ) -> None:
        self.__spatial = SpatialCoordinateSystem(horizontal, elevation)
        axes: tuple[axis.Axis, ...]

        match time:
            case axis.Time():
                self.__time = time
                axes = (time,)
            case None:
                self.__time = None
                axes = ()
            case _:
                raise TypeError(
                    "'time' must be an instance of 'Time' or 'None'"
                )

        if user_axes:
            for user_axis in user_axes:
                if not isinstance(user_axis, axis.UserDefined):
                    raise TypeError(
                        "'user_axis' must be an instance of 'UserDefined'"
                    )
            self.__user_axes = tuple(user_axes)
            axes = self.__user_axes + axes
        else:
            self.__user_axes = ()

        self.__dim_axes = axes + self.__spatial.dim_axes
        self.__all_axes = axes + self.__spatial.axes

    @property
    def spatial(self) -> SpatialCoordinateSystem:
        return self.__spatial

    @property
    def time(self) -> axis.Time | None:
        return self.__time

    @property
    def user_axes(self) -> tuple[axis.UserDefined, ...]:
        return self.__user_axes

    @property
    def axes(self) -> tuple[axis.Axis, ...]:
        return self.__all_axes

    @property
    def dim_axes(self) -> tuple[axis.Axis, ...]:
<<<<<<< HEAD
        return self.__dim_axes

=======
        res = ()
        if self.user_axes:
            res = self.user_axes
        if self.time:
            res = res + (self.time,)
        if self.spatial.elevation:
            res = res + (self.spatial.elevation,)
        return res + self.spatial.crs.dim_axes
    
>>>>>>> a420fd8e
    @property
    def aux_axes(self) -> tuple[axis.Horizontal, ...]:
        return self.spatial.crs.aux_axes

    @property
    def units(self) -> dict[axis.Axis, pint.Unit]:
        return {axis: axis.units for axis in self.__all_axes}

    def add_axis(self, new_axis: axis.UserDefined) -> Self:
        return type(self)(
            horizontal=self.__spatial.crs,
            elevation=self.__spatial.elevation,
            time=self.__time,
            user_axes=(*self.__user_axes, new_axis),
            units=self.__units.copy()
        )

    def delete_axis(self, existing_axis: axis.UserDefined) -> Self:
        new_axes = list(self.__user_axes)
        new_axes.remove(existing_axis)
        return type(self)(
            horizontal=self.__spatial.crs,
            elevation=self.__spatial.elevation,
            time=self.__time,
            user_axes=tuple(new_axes),
            units=self.__units.copy()
        )<|MERGE_RESOLUTION|>--- conflicted
+++ resolved
@@ -58,7 +58,6 @@
 
 
 class CoordinateSystem:
-<<<<<<< HEAD
     __slots__ = (
         '__spatial',
         '__time',
@@ -67,20 +66,14 @@
         '__dim_axes',
         '__units'
     )
-=======
-    __slots__ = ('__spatial', '__time', '__user_axes', '__all_axes')
->>>>>>> a420fd8e
 
     if TYPE_CHECKING:
         __spatial: SpatialCoordinateSystem
         __time: axis.Time | None
         __user_axes: tuple[axis.UserDefined, ...]
         __all_axes: tuple[axis.Axis, ...]
-<<<<<<< HEAD
         __dim_axes: tuple[axis.Axis, ...]
-        __units: dict[axis.Axis, pint.Unit]
-=======
->>>>>>> a420fd8e
+
 
     def __init__(
         self,
@@ -136,20 +129,8 @@
 
     @property
     def dim_axes(self) -> tuple[axis.Axis, ...]:
-<<<<<<< HEAD
         return self.__dim_axes
 
-=======
-        res = ()
-        if self.user_axes:
-            res = self.user_axes
-        if self.time:
-            res = res + (self.time,)
-        if self.spatial.elevation:
-            res = res + (self.spatial.elevation,)
-        return res + self.spatial.crs.dim_axes
-    
->>>>>>> a420fd8e
     @property
     def aux_axes(self) -> tuple[axis.Horizontal, ...]:
         return self.spatial.crs.aux_axes
