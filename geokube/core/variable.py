--- conflicted
+++ resolved
@@ -54,13 +54,9 @@
             or isinstance(data, Number)
         ):
             raise TypeError(
-<<<<<<< HEAD
-                f"Expected argument is one of the following types `number.Number`, `numpy.ndarray`, `dask.array.Array`, or `xarray.Variable`, but provided {type(data)}",
-=======
                 "Expected argument is one of the following types"
                 " `number.Number`, `numpy.ndarray`, `dask.array.Array`, or"
                 f" `xarray.Variable`, but provided {type(data)}"
->>>>>>> fc839dd8
             )
         if isinstance(data, Number):
             data = np.array(data)
@@ -80,13 +76,9 @@
                 dims = np.array(dims, ndmin=1, dtype=Axis)
                 if len(dims) != data.ndim:
                     raise ValueError(
-<<<<<<< HEAD
-                        f"Provided data have {data.ndim} dimension(s) but {len(dims)} Dimension(s) provided in `dims` argument",
-=======
                         f"Provided data have {data.ndim} dimension(s) but"
                         f" {len(dims)} Dimension(s) provided in `dims`"
                         " argument"
->>>>>>> fc839dd8
                     )
 
                 self._dimensions = dims
@@ -124,13 +116,6 @@
                     _dims.append(d)
                 else:
                     raise TypeError(
-<<<<<<< HEAD
-                        f"Expected argument of collection item is one of the following types `str` or `geokube.Axis`, but provided {type(d)}",
-                    )
-            return tuple(_dims)
-        raise ValueError(
-            f"Expected argument is one of the following types `str`, `iterable of str`, `iterable of geokub.Axis`, or `iterable of str`, but provided {type(dims)}",
-=======
                         "Expected argument of collection item is one of the"
                         " following types `str` or `geokube.Axis`, but"
                         f" provided {type(d)}"
@@ -140,7 +125,6 @@
             "Expected argument is one of the following types `str`, `iterable"
             " of str`, `iterable of geokub.Axis`, or `iterable of str`, but"
             f" provided {type(dims)}"
->>>>>>> fc839dd8
         )
 
     @property
@@ -239,12 +223,8 @@
     ):
         if not isinstance(da, xr.DataArray):
             raise TypeError(
-<<<<<<< HEAD
-                f"Expected argument of the following type `xarray.DataArray`, but provided {type(da)}",
-=======
                 "Expected argument of the following type `xarray.DataArray`,"
                 f" but provided {type(da)}"
->>>>>>> fc839dd8
             )
         data = da.data.copy() if copy else da.data
         dims = []
