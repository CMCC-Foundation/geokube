--- conflicted
+++ resolved
@@ -49,12 +49,8 @@
             raise ValueError("`data` cannot be `None`")
         if not isinstance(axis, (Axis, str)):
             raise TypeError(
-<<<<<<< HEAD
-                f"Expected argument is one of the following types `geokube.Axis` or `str`, but provided {type(data)}",
-=======
                 "Expected argument is one of the following types"
                 f" `geokube.Axis` or `str`, but provided {type(data)}"
->>>>>>> fc839dd8
             )
         Axis.__init__(self, name=axis)
         # We need to update as when calling constructor of Variable, encoding will be overwritten
@@ -68,12 +64,8 @@
             and not hasattr(data, "dims")
         ):
             raise ValueError(
-<<<<<<< HEAD
-                "If coordinate is not a dimension, you need to supply `dims` argument!",
-=======
                 "If coordinate is not a dimension, you need to supply `dims`"
                 " argument!",
->>>>>>> fc839dd8
             )
         if self.is_dim:
             if isinstance(dims, (list, tuple)):
@@ -88,13 +80,6 @@
             else:
                 if dims is not None and len(dims_tuple) > 1:
                     raise ValueError(
-<<<<<<< HEAD
-                        f"If the Coordinate is a dimension, it has to depend only on itself, but provided `dims` are: {dims}",
-                    )
-                if len(dims_tuple) == 1 and dims_tuple[0] != self.name:
-                    raise ValueError(
-                        f"`dims` parameter for dimension coordinate should have the same name as axis name!",
-=======
                         "If the Coordinate is a dimension, it has to depend"
                         f" only on itself, but provided `dims` are: {dims}",
                     )
@@ -102,7 +87,6 @@
                     raise ValueError(
                         f"`dims` parameter for dimension coordinate should"
                         f" have the same name as axis name!"
->>>>>>> fc839dd8
                     )
         Variable.__init__(
             self,
@@ -138,8 +122,6 @@
         Coordinate._handle_fill_value_encoding(self)
 
     @classmethod
-<<<<<<< HEAD
-=======
     def _handle_fill_value_encoding(cls, obj):
         # NOTE: _FillValue is not applicable for Coordinate
         # as it shouldn't contain missing data
@@ -150,7 +132,6 @@
             obj.encoding[CFAttributes.FILL_VALUE.value] = None
 
     @classmethod
->>>>>>> fc839dd8
     @geokube_logging
     def _process_bounds(cls, bounds, name, variable_shape, units, axis):
         if bounds is None:
@@ -185,13 +166,9 @@
                     )
                 else:
                     raise TypeError(
-<<<<<<< HEAD
-                        f"Each defined bound is expected to be one of the following types `geokube.Variable`, `numpy.array`, or `dask.Array`, but provided {type(bounds)}",
-=======
                         "Each defined bound is expected to be one of the"
                         " following types `geokube.Variable`, `numpy.array`,"
                         f" or `dask.Array`, but provided {type(bounds)}"
->>>>>>> fc839dd8
                     )
         elif isinstance(bounds, Bounds):
             bound_class = Coordinate._get_bounds_cls(
@@ -216,13 +193,9 @@
             }
         else:
             raise TypeError(
-<<<<<<< HEAD
-                f"Expected argument is one of the following types `dict`, `numpy.ndarray`, or `geokube.Variable`, but provided {type(bounds)}",
-=======
                 "Expected argument is one of the following types `dict`,"
                 " `numpy.ndarray`, or `geokube.Variable`, but provided"
                 f" {type(bounds)}"
->>>>>>> fc839dd8
             )
         return _bounds
 
@@ -271,12 +244,8 @@
         if cls._is_valid_nd_bounds(provided_bnds_shape, provided_data_shape):
             return BoundsND
         raise ValueError(
-<<<<<<< HEAD
-            f"Bounds should have dimensions: (2,), (N,2), (N,M,4), (N,M,L,6), ... Provided shape is `{provided_bnds_shape}`",
-=======
             "Bounds should have dimensions: (2,), (N,2), (N,M,4), (N,M,L,6),"
             f" ... Provided shape is `{provided_bnds_shape}`"
->>>>>>> fc839dd8
         )
 
     @property
@@ -346,13 +315,9 @@
             )
 
     @geokube_logging
-<<<<<<< HEAD
-    def to_xarray(self, encoding=True) -> xr.core.coordinates.DatasetCoordinates:
-=======
     def to_xarray(
         self, encoding=True
     ) -> xr.core.coordinates.DatasetCoordinates:
->>>>>>> fc839dd8
         var = Variable.to_xarray(self, encoding=encoding)
         Coordinate._handle_fill_value_encoding(var)
         res_name = self.ncvar if encoding else self.name
@@ -385,11 +350,7 @@
 
         if not isinstance(ds, xr.Dataset):
             raise TypeError(
-<<<<<<< HEAD
-                f"Expected type `xarray.Dataset` but provided `{type(ds)}`",
-=======
                 f"Expected type `xarray.Dataset` but provided `{type(ds)}`"
->>>>>>> fc839dd8
             )
 
         da = ds[ncvar]
