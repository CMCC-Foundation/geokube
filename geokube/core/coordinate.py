--- conflicted
+++ resolved
@@ -82,7 +82,6 @@
                 "If coordinate is not a dimension, you need to supply `dims` argument!",
                 logger=Coordinate._LOG,
             )
-<<<<<<< HEAD
         if self.is_dim:
             if isinstance(dims, (list, tuple)):
                 dims_names = [Axis.get_name_for_object(o) for o in dims]
@@ -104,11 +103,6 @@
                         f"`dims` parameter for dimension coordinate should have the same name as axis name!",
                         logger=Coordinate._LOG,
                     )
-=======
-        if self.is_dim and (dims is None or len(dims) == 0):
-            dims = ()
-
->>>>>>> de3f1858
         Variable.__init__(
             self,
             data=data,
