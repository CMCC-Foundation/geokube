from enum import Enum
from numbers import Number
from typing import Any, Hashable, Iterable, Mapping, Optional, Tuple, Union

import dask.array as da
import numpy as np
import pandas as pd
import xarray as xr

from ..utils.decorators import geokube_logging
from ..utils.hcube_logger import HCubeLogger
from ..utils.attrs_encoding import CFAttributes
from .bounds import Bounds, Bounds1D, BoundsND
from .axis import Axis, AxisType
from .enums import LatitudeConvention, LongitudeConvention
from .unit import Unit
from .variable import Variable


class CoordinateType(Enum):
    SCALAR = "scalar"
    DEPENDENT = "dependent"  # equivalent to CF AUXILIARY Coordinate
    INDEPENDENT = "independent"  # equivalent to CF DIMENSION Coordinate


# NOTE: coordinate is a dimension or axis with data and units
# NOTE: coordinate name is dimension/axis name
# NOTE: coordinate axis type is dimension/axis type


class Coordinate(Variable, Axis):
    __slots__ = ("_bounds",)

    _LOG = HCubeLogger(name="Coordinate")

    def __init__(
        self,
        data: Union[np.ndarray, da.Array, xr.Variable],
        axis: Union[str, Axis],
        dims: Optional[Tuple[Axis]] = None,
        units: Optional[Union[Unit, str]] = None,
        bounds: Optional[
            Union[Bounds, np.ndarray, da.Array, xr.Variable]
        ] = None,
        properties: Optional[Mapping[Hashable, str]] = None,
        encoding: Optional[Mapping[Hashable, str]] = None,
    ):
        if data is None:
            raise ValueError("`data` cannot be `None`")
        if not isinstance(axis, (Axis, str)):
<<<<<<< HEAD
            raise ex.HCubeTypeError(
                "Expected argument is one of the following types"
                f" `geokube.Axis` or `str`, but provided {type(data)}",
                logger=Coordinate._LOG,
=======
            raise TypeError(
                "Expected argument is one of the following types"
                f" `geokube.Axis` or `str`, but provided {type(data)}"
>>>>>>> 6c06032b
            )
        Axis.__init__(self, name=axis)
        # We need to update as when calling constructor of Variable, encoding will be overwritten
        if encoding is not None:
            # encoding stored in axis
            self.encoding.update(encoding)
        if (
            not self.is_dim
            and dims is None
            and not isinstance(data, Number)
            and not hasattr(data, "dims")
        ):
<<<<<<< HEAD
            raise ex.HCubeValueError(
                "If coordinate is not a dimension, you need to supply `dims`"
                " argument!",
                logger=Coordinate._LOG,
=======
            raise ValueError(
                "If coordinate is not a dimension, you need to supply `dims`"
                " argument!",
>>>>>>> 6c06032b
            )
        if self.is_dim:
            if isinstance(dims, (list, tuple)):
                dims_names = [Axis.get_name_for_object(o) for o in dims]
                dims_tuple = tuple(dims_names)
            elif isinstance(dims, str):
                dims_tuple = (Axis.get_name_for_object(dims),)
            else:
                dims_tuple = ()
            if dims is None or len(dims_tuple) == 0:
                dims = (self.name,)
            else:
                if dims is not None and len(dims_tuple) > 1:
<<<<<<< HEAD
                    raise ex.HCubeValueError(
                        "If the Coordinate is a dimension, it has to depend"
                        f" only on itself, but provided `dims` are: {dims}",
                        logger=Coordinate._LOG,
                    )
                if len(dims_tuple) == 1 and dims_tuple[0] != self.name:
                    raise ex.HCubeValueError(
                        f"`dims` parameter for dimension coordinate should"
                        f" have the same name as axis name!",
                        logger=Coordinate._LOG,
=======
                    raise ValueError(
                        "If the Coordinate is a dimension, it has to depend"
                        f" only on itself, but provided `dims` are: {dims}",
                    )
                if len(dims_tuple) == 1 and dims_tuple[0] != self.name:
                    raise ValueError(
                        f"`dims` parameter for dimension coordinate should"
                        f" have the same name as axis name!"
>>>>>>> 6c06032b
                    )
        Variable.__init__(
            self,
            data=data,
            dims=dims,
            units=units if units is not None else self.default_unit,
            properties=properties,
            encoding=self.encoding,
        )
        # Coordinates are always stored as NumPy data
        self._data = np.array(self._data)
        self.bounds = bounds
        self._update_properties_and_encoding()

    def __hash__(self):
        # NOTE: maybe hash for Cooridnate should be more complex.
        return Axis.__hash__(self)

    def __eq__(self, other):
        # NOTE: it doesn't take into account real values at all
        return Axis.__eq__(self, other)

    def __ne__(self, other):
        return not self == other

    def _update_properties_and_encoding(self):
        if CFAttributes.STANDARD_NAME.value not in self.properties:
            self.properties[
                CFAttributes.STANDARD_NAME.value
            ] = self.axis_type.axis_type_name
        if CFAttributes.NETCDF_NAME.value not in self.encoding:
            self.encoding[CFAttributes.NETCDF_NAME.value] = self.ncvar
        Coordinate._handle_fill_value_encoding(self)

    @classmethod
    def _handle_fill_value_encoding(cls, obj):
        # NOTE: _FillValue is not applicable for Coordinate
        # as it shouldn't contain missing data
        # To avoid implicit addition of _FillValue encoding
        # it needs to be set to False for netcdf4 engine
        # see https://github.com/pydata/xarray/issues/1598
        if hasattr(obj, "encoding"):
            obj.encoding[CFAttributes.FILL_VALUE.value] = None

    @classmethod
    @geokube_logging
    def _process_bounds(cls, bounds, name, variable_shape, units, axis):
        if bounds is None:
            return None
        if isinstance(bounds, dict):
            if len(bounds) > 0:
                _bounds = {}
            for k, v in bounds.items():
                if isinstance(v, pd.core.indexes.datetimes.DatetimeIndex):
                    v = np.array(v)
                if isinstance(v, Bounds):
                    bound_class = Coordinate._get_bounds_cls(
                        v.shape, variable_shape
                    )
                    _bounds[k] = v
                if isinstance(v, Variable):
                    bound_class = Coordinate._get_bounds_cls(
                        v.shape, variable_shape
                    )
                    _bounds[k] = bound_class(data=v)
                elif isinstance(v, (np.ndarray, da.Array)):
                    # in this case when only a numpy array is passed
                    # we assume 2-D numpy array with shape(coord.dim, 2)
                    #
                    bound_class = Coordinate._get_bounds_cls(
                        v.shape, variable_shape
                    )
                    _bounds[k] = bound_class(
                        data=v,
                        units=units,
                        dims=(axis, Axis("bounds", AxisType.GENERIC)),
                    )
                else:
<<<<<<< HEAD
                    raise ex.HCubeTypeError(
                        "Each defined bound is expected to be one of the"
                        " following types `geokube.Variable`, `numpy.array`,"
                        f" or `dask.Array`, but provided {type(bounds)}",
                        logger=Coordinate._LOG,
=======
                    raise TypeError(
                        "Each defined bound is expected to be one of the"
                        " following types `geokube.Variable`, `numpy.array`,"
                        f" or `dask.Array`, but provided {type(bounds)}"
>>>>>>> 6c06032b
                    )
        elif isinstance(bounds, Bounds):
            bound_class = Coordinate._get_bounds_cls(
                bounds.shape, variable_shape
            )
            _bounds = {f"{name}_bounds": bounds}
        elif isinstance(bounds, Variable):
            bound_class = Coordinate._get_bounds_cls(
                bounds.shape, variable_shape
            )
            _bounds = {f"{name}_bounds": bound_class(bounds)}
        elif isinstance(bounds, (np.ndarray, da.Array)):
            bound_class = Coordinate._get_bounds_cls(
                bounds.shape, variable_shape
            )
            _bounds = {
                f"{name}_bounds": bound_class(
                    data=bounds,
                    units=units,
                    dims=(axis, Axis("bounds", AxisType.GENERIC)),
                )
            }
        else:
<<<<<<< HEAD
            raise ex.HCubeTypeError(
                "Expected argument is one of the following types `dict`,"
                " `numpy.ndarray`, or `geokube.Variable`, but provided"
                f" {type(bounds)}",
                logger=Coordinate._LOG,
=======
            raise TypeError(
                "Expected argument is one of the following types `dict`,"
                " `numpy.ndarray`, or `geokube.Variable`, but provided"
                f" {type(bounds)}"
>>>>>>> 6c06032b
            )
        return _bounds

    @classmethod
    def _is_valid_1d_bounds(cls, provided_bnds_shape, provided_data_shape):
        ndim = len(provided_bnds_shape) - 1
        if (
            2 * ndim == 2
            and provided_bnds_shape[-1] == 2
            and provided_bnds_shape[0] == provided_data_shape[0]
        ):
            return True
        if (
            provided_data_shape == ()
            and ndim == 0
            and provided_bnds_shape[0] == 2
        ):
            # The case where there is a scalar coordinate with bounds, e.g.
            # after single value selection
            return True
        return False

    @classmethod
    def _is_valid_nd_bounds(cls, provided_bnds_shape, provided_data_shape):
        ndim = len(provided_bnds_shape) - 1
        if (
            provided_bnds_shape[-1] == 2 * ndim
            and tuple(provided_bnds_shape[:-1]) == provided_data_shape
        ):
            return True
        if (
            len(provided_bnds_shape) == 2
            and len(provided_data_shape) == 1
            and provided_bnds_shape[0] == provided_data_shape[0]
            and (provided_bnds_shape[1] == 2 or provided_bnds_shape[1] == 4)
        ):
            # The case of points domain
            return True
        return False

    @classmethod
    @geokube_logging
    def _get_bounds_cls(cls, provided_bnds_shape, provided_data_shape):
        if cls._is_valid_1d_bounds(provided_bnds_shape, provided_data_shape):
            return Bounds1D
        if cls._is_valid_nd_bounds(provided_bnds_shape, provided_data_shape):
            return BoundsND
<<<<<<< HEAD
        raise ex.HCubeValueError(
            "Bounds should have dimensions: (2,), (N,2), (N,M,4), (N,M,L,6),"
            f" ... Provided shape is `{provided_bnds_shape}`",
            logger=Coordinate._LOG,
=======
        raise ValueError(
            "Bounds should have dimensions: (2,), (N,2), (N,M,4), (N,M,L,6),"
            f" ... Provided shape is `{provided_bnds_shape}`"
>>>>>>> 6c06032b
        )

    @property
    def is_dimension(self) -> bool:
        return super().is_dim

    @property
    def is_independent(self) -> bool:
        return self.is_dimension or self.type is CoordinateType.SCALAR

    @property
    def is_dependent(self) -> bool:
        return not self.is_independent

    @property
    def type(self):
        # Cooridnate is scalar if data shows so. Dim(s) --  always defined
        if self.shape == ():
            return CoordinateType.SCALAR
        else:
            return (
                CoordinateType.INDEPENDENT
                if self.is_dimension
                else CoordinateType.DEPENDENT
            )

    @property
    def axis_type(self):
        return self._type

    @property
    def bounds(self):
        return self._bounds

    @bounds.setter
    def bounds(self, value):
        self._bounds = Coordinate._process_bounds(
            value,
            name=self.name,
            variable_shape=self.shape,
            units=self.units,
            axis=(Axis)(self),
        )
        if self._bounds is not None:
            self.encoding["bounds"] = next(iter(self.bounds))

    @property
    def has_bounds(self) -> bool:
        return self._bounds is not None

    @property
    # TODO:  check! I think this works only if lat/lon are independent!
    def convention(
        self,
    ) -> Optional[Union[LatitudeConvention, LongitudeConvention]]:
        if self.axis_type is AxisType.LATITUDE:
            return (
                LatitudeConvention.POSITIVE_TOP
                if self.first() > self.last()
                else LatitudeConvention.NEGATIVE_TOP
            )
        if self.axis_type is AxisType.LONGITUDE:
            return (
                LongitudeConvention.POSITIVE_WEST
                if self.min() >= 0
                else LongitudeConvention.NEGATIVE_WEST
            )

    @geokube_logging
    def to_xarray(
        self, encoding=True
    ) -> xr.core.coordinates.DatasetCoordinates:
        var = Variable.to_xarray(self, encoding=encoding)
        Coordinate._handle_fill_value_encoding(var)
        res_name = self.ncvar if encoding else self.name
        dim_names = self.dim_ncvars if encoding else self.dim_names
        da = xr.DataArray(
            var, name=res_name, coords={res_name: var}, dims=dim_names
        )[res_name]
        if self.has_bounds:
            bounds = {
                k: xr.DataArray(
                    Variable.to_xarray(b, encoding=encoding), name=k
                )
                for k, b in self.bounds.items()
            }
            da.encoding["bounds"] = " ".join(bounds.keys())
        else:
            bounds = {}
        return xr.Dataset(coords={da.name: da, **bounds})

    @classmethod
    @geokube_logging
    def from_xarray(
        cls,
        ds: xr.Dataset,
        ncvar: str,
        id_pattern: Optional[str] = None,
        mapping: Optional[Mapping[str, str]] = None,
        copy: Optional[bool] = False,
    ) -> "Coordinate":

        if not isinstance(ds, xr.Dataset):
            raise TypeError(
                f"Expected type `xarray.Dataset` but provided `{type(ds)}`"
            )

        da = ds[ncvar]
        var = Variable.from_xarray(da, id_pattern=id_pattern, mapping=mapping)
        encoded_ncvar = da.encoding.get("name", ncvar)
        var.encoding.update(name=encoded_ncvar)

        axis_name = Variable._get_name(da, mapping, id_pattern)
        # `axis` attribute cannot be used below, as e.g for EOBS `latitude` has axis `Y`, so wrong AxisType is chosen
        axistype = AxisType.parse(da.attrs.get("standard_name", ncvar))
        axis = Axis(
            name=axis_name,
            is_dim=ncvar in da.dims,
            axistype=axistype,
            encoding={"name": encoded_ncvar},
        )
        bnds_ncvar = da.encoding.get("bounds", da.attrs.get("bounds"))
        if bnds_ncvar:
            bnds_name = Variable._get_name(ds[bnds_ncvar], mapping, id_pattern)
            bounds = {
                bnds_name: Variable.from_xarray(
                    ds[bnds_ncvar],
                    id_pattern=id_pattern,
                    copy=copy,
                    mapping=mapping,
                )
            }
            if (
                "units" not in ds[bnds_ncvar].attrs
                and "units" not in ds[bnds_ncvar].encoding
            ):
                bounds[bnds_name]._units = var.units
        else:
            bounds = None
        return Coordinate(data=var, axis=axis, bounds=bounds)


class ArrayCoordinate(Coordinate):
    pass


class ParametricCoordinate(Coordinate):
    pass<|MERGE_RESOLUTION|>--- conflicted
+++ resolved
@@ -48,16 +48,9 @@
         if data is None:
             raise ValueError("`data` cannot be `None`")
         if not isinstance(axis, (Axis, str)):
-<<<<<<< HEAD
-            raise ex.HCubeTypeError(
-                "Expected argument is one of the following types"
-                f" `geokube.Axis` or `str`, but provided {type(data)}",
-                logger=Coordinate._LOG,
-=======
             raise TypeError(
                 "Expected argument is one of the following types"
                 f" `geokube.Axis` or `str`, but provided {type(data)}"
->>>>>>> 6c06032b
             )
         Axis.__init__(self, name=axis)
         # We need to update as when calling constructor of Variable, encoding will be overwritten
@@ -70,16 +63,9 @@
             and not isinstance(data, Number)
             and not hasattr(data, "dims")
         ):
-<<<<<<< HEAD
-            raise ex.HCubeValueError(
-                "If coordinate is not a dimension, you need to supply `dims`"
-                " argument!",
-                logger=Coordinate._LOG,
-=======
             raise ValueError(
                 "If coordinate is not a dimension, you need to supply `dims`"
                 " argument!",
->>>>>>> 6c06032b
             )
         if self.is_dim:
             if isinstance(dims, (list, tuple)):
@@ -93,18 +79,6 @@
                 dims = (self.name,)
             else:
                 if dims is not None and len(dims_tuple) > 1:
-<<<<<<< HEAD
-                    raise ex.HCubeValueError(
-                        "If the Coordinate is a dimension, it has to depend"
-                        f" only on itself, but provided `dims` are: {dims}",
-                        logger=Coordinate._LOG,
-                    )
-                if len(dims_tuple) == 1 and dims_tuple[0] != self.name:
-                    raise ex.HCubeValueError(
-                        f"`dims` parameter for dimension coordinate should"
-                        f" have the same name as axis name!",
-                        logger=Coordinate._LOG,
-=======
                     raise ValueError(
                         "If the Coordinate is a dimension, it has to depend"
                         f" only on itself, but provided `dims` are: {dims}",
@@ -113,7 +87,6 @@
                     raise ValueError(
                         f"`dims` parameter for dimension coordinate should"
                         f" have the same name as axis name!"
->>>>>>> 6c06032b
                     )
         Variable.__init__(
             self,
@@ -192,18 +165,10 @@
                         dims=(axis, Axis("bounds", AxisType.GENERIC)),
                     )
                 else:
-<<<<<<< HEAD
-                    raise ex.HCubeTypeError(
-                        "Each defined bound is expected to be one of the"
-                        " following types `geokube.Variable`, `numpy.array`,"
-                        f" or `dask.Array`, but provided {type(bounds)}",
-                        logger=Coordinate._LOG,
-=======
                     raise TypeError(
                         "Each defined bound is expected to be one of the"
                         " following types `geokube.Variable`, `numpy.array`,"
                         f" or `dask.Array`, but provided {type(bounds)}"
->>>>>>> 6c06032b
                     )
         elif isinstance(bounds, Bounds):
             bound_class = Coordinate._get_bounds_cls(
@@ -227,18 +192,10 @@
                 )
             }
         else:
-<<<<<<< HEAD
-            raise ex.HCubeTypeError(
-                "Expected argument is one of the following types `dict`,"
-                " `numpy.ndarray`, or `geokube.Variable`, but provided"
-                f" {type(bounds)}",
-                logger=Coordinate._LOG,
-=======
             raise TypeError(
                 "Expected argument is one of the following types `dict`,"
                 " `numpy.ndarray`, or `geokube.Variable`, but provided"
                 f" {type(bounds)}"
->>>>>>> 6c06032b
             )
         return _bounds
 
@@ -286,16 +243,9 @@
             return Bounds1D
         if cls._is_valid_nd_bounds(provided_bnds_shape, provided_data_shape):
             return BoundsND
-<<<<<<< HEAD
-        raise ex.HCubeValueError(
-            "Bounds should have dimensions: (2,), (N,2), (N,M,4), (N,M,L,6),"
-            f" ... Provided shape is `{provided_bnds_shape}`",
-            logger=Coordinate._LOG,
-=======
         raise ValueError(
             "Bounds should have dimensions: (2,), (N,2), (N,M,4), (N,M,L,6),"
             f" ... Provided shape is `{provided_bnds_shape}`"
->>>>>>> 6c06032b
         )
 
     @property
