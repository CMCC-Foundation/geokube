from typing import Union

<<<<<<< HEAD

from ..utils.decorators import geokube_logging
=======
import numpy as np

>>>>>>> fc839dd8
from .axis import Axis, AxisType
from .coordinate import Coordinate, CoordinateType
from .enums import LatitudeConvention, LongitudeConvention


class DomainMixin:
    def __init__():
        pass

    @property
    def latitude(self):
        return self[AxisType.LATITUDE]

    @property
    def longitude(self):
        return self[AxisType.LONGITUDE]

    @property
    def vertical(self):
        return self[AxisType.VERTICAL]

    @property
    def time(self):
        return self[AxisType.TIME]

    @property
    def x(self):
        return self[AxisType.X]

    @property
    def y(self):
        return self[AxisType.Y]

    @property
    def longitude_convention(self) -> LongitudeConvention:
        if np.all(self.longitude.values >= 0.0) and np.all(
            self.longitude.values <= 360.0
        ):
            return LongitudeConvention.POSITIVE_WEST
        if np.all(self.longitude.values >= -180.0) and np.all(
            self.longitude.values <= 180.0
        ):
            return LongitudeConvention.NEGATIVE_WEST
        raise ValueError("Wrong longitude values")

    @property
    def latitude_convention(self) -> LatitudeConvention:
        if AxisType.LATITUDE in self._axis_to_name:
            return self[AxisType.LATITUDE].convention

    @property
    def is_latitude_independent(self):
        return self[AxisType.LATITUDE].type is CoordinateType.INDEPENDENT

    @property
    def is_longitude_independent(self):
        return self[AxisType.LONGITUDE].type is CoordinateType.INDEPENDENT

    @geokube_logging
    def __getitem__(self, key: Union[AxisType, Axis, str]) -> Coordinate:
        if isinstance(key, str):
            return self.coords[key]
        elif isinstance(key, AxisType):
            if key not in self._axis_to_name:
                raise KeyError(
<<<<<<< HEAD
                    f"Axis of type `{key}` does not exist in the domain!",
=======
                    f"Axis of type `{key}` does not exist in the domain!"
>>>>>>> fc839dd8
                )
            return self.coords[self._axis_to_name.get(key)]
        elif isinstance(key, Axis):
            if key.type not in self._axis_to_name:
                raise KeyError(
<<<<<<< HEAD
                    f"Axis of type `{key}` does not exist in the domain!",
                )
            return self.coords[self._axis_to_name.get(key.type)]
        raise TypeError(
            f"Indexing coordinates for Domain is supported only for object of types [str, geokube.Axis, geokub.AxisType]. Provided type: {type(key)}",
=======
                    f"Axis of type `{key}` does not exist in the domain!"
                )
            return self.coords[self._axis_to_name.get(key.type)]
        raise TypeError(
            "Indexing coordinates for Domain is supported only for object of"
            " types [str, geokube.Axis, geokub.AxisType]. Provided type:"
            f" {type(key)}"
>>>>>>> fc839dd8
        )<|MERGE_RESOLUTION|>--- conflicted
+++ resolved
@@ -1,12 +1,9 @@
 from typing import Union
 
-<<<<<<< HEAD
 
 from ..utils.decorators import geokube_logging
-=======
 import numpy as np
 
->>>>>>> fc839dd8
 from .axis import Axis, AxisType
 from .coordinate import Coordinate, CoordinateType
 from .enums import LatitudeConvention, LongitudeConvention
@@ -72,23 +69,12 @@
         elif isinstance(key, AxisType):
             if key not in self._axis_to_name:
                 raise KeyError(
-<<<<<<< HEAD
-                    f"Axis of type `{key}` does not exist in the domain!",
-=======
                     f"Axis of type `{key}` does not exist in the domain!"
->>>>>>> fc839dd8
                 )
             return self.coords[self._axis_to_name.get(key)]
         elif isinstance(key, Axis):
             if key.type not in self._axis_to_name:
                 raise KeyError(
-<<<<<<< HEAD
-                    f"Axis of type `{key}` does not exist in the domain!",
-                )
-            return self.coords[self._axis_to_name.get(key.type)]
-        raise TypeError(
-            f"Indexing coordinates for Domain is supported only for object of types [str, geokube.Axis, geokub.AxisType]. Provided type: {type(key)}",
-=======
                     f"Axis of type `{key}` does not exist in the domain!"
                 )
             return self.coords[self._axis_to_name.get(key.type)]
@@ -96,5 +82,4 @@
             "Indexing coordinates for Domain is supported only for object of"
             " types [str, geokube.Axis, geokub.AxisType]. Provided type:"
             f" {type(key)}"
->>>>>>> fc839dd8
         )