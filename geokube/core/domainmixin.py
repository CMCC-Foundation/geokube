--- conflicted
+++ resolved
@@ -78,16 +78,8 @@
                     f"Axis of type `{key}` does not exist in the domain!"
                 )
             return self.coords[self._axis_to_name.get(key.type)]
-<<<<<<< HEAD
-        raise ex.HCubeTypeError(
-            "Indexing coordinates for Domain is supported only for object of"
-            " types [str, geokube.Axis, geokub.AxisType]. Provided type:"
-            f" {type(key)}",
-            logger=self._LOG,
-=======
         raise TypeError(
             "Indexing coordinates for Domain is supported only for object of"
             " types [str, geokube.Axis, geokub.AxisType]. Provided type:"
             f" {type(key)}"
->>>>>>> 6c06032b
         )