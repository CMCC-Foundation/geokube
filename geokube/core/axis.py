--- conflicted
+++ resolved
@@ -20,11 +20,8 @@
     _DEFAULT_UNITS_: pint.Unit
     _DEFAULT_ENCODING_: { 'dtype': np.dtype }
 
-<<<<<<< HEAD
-    __slots__ = ('_units', '_encoding')
-=======
+
     __slots__ = ('__units', '__encoding')
->>>>>>> a420fd8e
 
     def __new__(
         cls,
@@ -38,27 +35,15 @@
         units: pint.Unit | str | None = None,
         encoding: Mapping[str, Any] | None = None
     ) -> None:
-<<<<<<< HEAD
-        self._units = pint.Unit(units or self._DEFAULT_UNITS_)
-        self._encoding = {} if encoding is None else dict(encoding)
-        self._encoding.setdefault('dtype', self._DEFAULT_DTYPE_)
+
+        self.__units = pint.Unit(units or self._DEFAULT_UNITS_)
+        self.__encoding = self._DEFAULT_ENCODING_ if encoding is None else dict(encoding)
 
     def __repr__(self) -> str:
         return (
             f"{self.__class__.__name__}"
             f"(units='{self._units}', encoding={self._encoding})"
         )
-=======
-        self.__units = pint.Unit(units or self._DEFAULT_UNITS_)
-        self.__encoding = self._DEFAULT_ENCODING_ if encoding is None else dict(encoding)
-
-    def __repr__(self) -> str:
-        cls_ = self.__class__.__name__
-        units = f"units='{self.__units}'"
-        dtype = f"dtype='{self.__encoding['dtype']}'"
-        encoding = f"encoding={self.__encoding}"
-        return f"{cls_}({units}, {dtype}, {encoding})"
->>>>>>> a420fd8e
 
     @property
     def name(self) -> str:
@@ -66,15 +51,11 @@
 
     @property
     def units(self) -> pint.Unit:
-<<<<<<< HEAD
-        return self._units
-=======
         return self.__units
 
     @property
     def dtype(self) -> np.dtype:
         return np.dtype(self.__encoding['dtype'])
->>>>>>> a420fd8e
 
     @property
     def encoding(self) -> dict[str, Any]:
@@ -160,18 +141,6 @@
     _DEFAULT_DTYPE_ = 'str'
 
 
-<<<<<<< HEAD
-x = X(encoding={'axis': 'X'})
-y = Y(encoding={'axis': 'Y'})
-z = Z(encoding={'axis': 'Z'})
-grid_latitude = GridLatitude(encoding={'standard_name': 'grid_latitude'})
-grid_longitude = GridLongitude(encoding={'standard_name': 'grid_longitude'})
-latitude = Latitude(encoding={'standard_name': 'latitude'})
-longitude = Longitude(encoding={'standard_name': 'longitude'})
-vertical = Vertical(encoding={'standard_name': 'height', 'positive': 'up'})
-time = Time(encoding={'standard_name': 'time'})
-timedelta = Time(encoding={'dtype': np.timedelta64})
-=======
 x = X()
 y = Y()
 z = Z()
@@ -182,7 +151,6 @@
 vertical = Vertical()
 time = Time()
 timedelta = Time(encoding={'dtype': 'timedelta64'})
->>>>>>> a420fd8e
 
 def create(
     name: str, units: pint.Unit | str, encoding: dict
