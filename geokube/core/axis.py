"""
Axis
====

A domain axis construct defined by a dimension or scalar coordinate
variable.  The data array that belongs to a field spans the axis
constructs of the domain.

:obj:`geokube` axes are defined as hashable objects suitable to be the
keys of dictionaries and members of sets.

Functions
---------

custom(type_name[, units, encoding, dtype])
    Create a user-defined axis subclass and return its instance.

Classes
-------

Axis
    Base class for axis constructs.

Spatial
    Base class for spatial axis constructs.

Horizontal
    Base class for horizontal spatial axis constructs.

Longitude
    Longitude axis.

Latitude
    Latitude axis.

GridLongitude
    Grid longitude axis along the Y dimension.

GridLatitude
    Grid latitude axis along the X dimension.

X
    General X horizontal spatial axis.

Y
    General Y horizontal spatial axis.

Elevation
    Base class for vertical, i.e. elevation spatial axis constructs.

Z
    General Z elevation, i.e. vertical spatial axis.

Vertical
    Vertical axis.

Height
    Height axis.

Depth
    Depth axis.

Time
    Time axis.

UserDefined
    Base class for custom user-defined axis constructs.

"""

from collections.abc import Mapping
from typing import Any, TypeVar

import numpy as np
import numpy.typing as npt
import pint

from .units import units


# pylint: disable=unused-argument


class Axis(str):
    """
    Base class for axis constructs.

    Parameters
    ----------
    units : pint unit or string, default: None
        The units associated to the axis.
    encoding : dict_like, default: None
        The encoding associated to the axis.

    Attributes
    ----------
    name : str
        The name of the axis.
    units : pint units
        The units associated to the axis.
    dtype : NumPy data-type
        Data-type of the data array associated to the axis.
    encoding : dict
        The encoding associated to the axis.

    """

    # HACK: `Axis` inherits `str` to be capable of acting as a dimension in
    # `xarray` data structures. If `xarray` becomes capable of handling all
    # hashables as dimensions, the inheritance from `str` will not be
    # necessary any more. In that case, `Axis` might inherit from `Hashable`.

    _DEFAULT_UNITS_: pint.Unit
    _DEFAULT_ENCODING_: { 'dtype': np.dtype }

    __slots__ = ('__units', '__encoding')

    def __new__(
        cls,
        units: pint.Unit | str | None = None,
        encoding: Mapping[str, Any] | None = None
    ):
        return str.__new__(cls, cls.__name__)

    def __init__(
        self,
        units: pint.Unit | str | None = None,
        encoding: Mapping[str, Any] | None = None
    ) -> None:

        self.__units = pint.Unit(units or self._DEFAULT_UNITS_)
        self.__encoding = self._DEFAULT_ENCODING_ if encoding is None else dict(encoding)

    def __repr__(self) -> str:
        return (
            f"{self.__class__.__name__}"
            f"(units='{self.__units}', encoding={self.__encoding})"
        )

    @property
    def name(self) -> str:
        return str(self)

    @property
    def units(self) -> pint.Unit:
        return self.__units

    @property
    def dtype(self) -> np.dtype:
        return np.dtype(self.__encoding['dtype'])

    @property
    def encoding(self) -> dict[str, Any]:
        return self.__encoding


class Spatial(Axis):
    """
    Base class for spatial axis constructs.

    Parameters
    ----------
    units : pint unit or string, default: None
        The units associated to the axis.
    encoding : dict_like, default: None
        The encoding associated to the axis.

    Attributes
    ----------
    name : str
        The name of the axis.
    units : pint units
        The units associated to the axis.
    dtype : NumPy data-type
        Data-type of the data array associated to the axis.
    encoding : dict
        The encoding associated to the axis.

    """

    _DEFAULT_UNITS_ = units['meter']
    _DEFAULT_DTYPE_ = 'float64'


class Horizontal(Spatial):
    """
    Base class for horizontal spatial axis constructs.

    Parameters
    ----------
    units : pint unit or string, default: None
        The units associated to the axis.
    encoding : dict_like, default: None
        The encoding associated to the axis.

    Attributes
    ----------
    name : str
        The name of the axis.
    units : pint units
        The units associated to the axis.
    dtype : NumPy data-type
        Data-type of the data array associated to the axis.
    encoding : dict
        The encoding associated to the axis.

    """

    pass


class Longitude(Horizontal):
    """
    Longitude axis.

    Parameters
    ----------
    units : pint unit or string, default: None
        The units associated to the axis.
    encoding : dict_like, default: None
        The encoding associated to the axis.

    Attributes
    ----------
    name : str
        The name of the axis.
    units : pint units
        The units associated to the axis.
    dtype : NumPy data-type
        Data-type of the data array associated to the axis.
    encoding : dict
        The encoding associated to the axis.

    """

    _DEFAULT_UNITS_ = units['degrees_east']
    _DEFAULT_ENCODING_ = { 'standard_name': 'longitude',
                           'dtype': 'float64'}


class Latitude(Horizontal):
    """
    Latitude axis.

    Parameters
    ----------
    units : pint unit or string, default: None
        The units associated to the axis.
    encoding : dict_like, default: None
        The encoding associated to the axis.

    Attributes
    ----------
    name : str
        The name of the axis.
    units : pint units
        The units associated to the axis.
    dtype : NumPy data-type
        Data-type of the data array associated to the axis.
    encoding : dict
        The encoding associated to the axis.

    """

    _DEFAULT_UNITS_ = units['degrees_north']
    _DEFAULT_ENCODING_ = { 'standard_name': 'latitude',
                           'dtype': 'float64'}


class GridLongitude(Horizontal):
    """
    Grid longitude axis along the Y dimension.

    Parameters
    ----------
    units : pint unit or string, default: None
        The units associated to the axis.
    encoding : dict_like, default: None
        The encoding associated to the axis.

    Attributes
    ----------
    name : str
        The name of the axis.
    units : pint units
        The units associated to the axis.
    dtype : NumPy data-type
        Data-type of the data array associated to the axis.
    encoding : dict
        The encoding associated to the axis.

    """

    _DEFAULT_UNITS_ = units['degrees']
    _DEFAULT_ENCODING_ = { 'standard_name': 'grid_longitude',
                           'dtype': 'float64'}


class GridLatitude(Horizontal):
    """
    Grid latitude axis along the Y dimension.

    Parameters
    ----------
    units : pint unit or string, default: None
        The units associated to the axis.
    encoding : dict_like, default: None
        The encoding associated to the axis.

    Attributes
    ----------
    name : str
        The name of the axis.
    units : pint units
        The units associated to the axis.
    dtype : NumPy data-type
        Data-type of the data array associated to the axis.
    encoding : dict
        The encoding associated to the axis.

    """

    _DEFAULT_UNITS_ = units['degrees']
    _DEFAULT_ENCODING_ = { 'standard_name': 'grid_latitude',
                           'dtype': 'float64'}


class X(Horizontal):
    """
    General X horizontal spatial axis.

    Parameters
    ----------
    units : pint unit or string, default: None
        The units associated to the axis.
    encoding : dict_like, default: None
        The encoding associated to the axis.

    Attributes
    ----------
    name : str
        The name of the axis.
    units : pint units
        The units associated to the axis.
    dtype : NumPy data-type
        Data-type of the data array associated to the axis.
    encoding : dict
        The encoding associated to the axis.

    """

    _DEFAULT_UNITS_ = units['meter']
    _DEFAULT_ENCODING_ = { 'axis': 'X',
                           'dtype': 'float64'}


class Y(Horizontal):
    """
    General Y horizontal spatial axis.

    Parameters
    ----------
    units : pint unit or string, default: None
        The units associated to the axis.
    encoding : dict_like, default: None
        The encoding associated to the axis.

    Attributes
    ----------
    name : str
        The name of the axis.
    units : pint units
        The units associated to the axis.
    dtype : NumPy data-type
        Data-type of the data array associated to the axis.
    encoding : dict
        The encoding associated to the axis.

    """

    _DEFAULT_UNITS_ = units['meter']
    _DEFAULT_ENCODING_ = { 'axis': 'Y',
                           'dtype': 'float64'}


class Elevation(Spatial):
    """
    Base class for vertical, i.e. elevation spatial axis constructs.

    Parameters
    ----------
    units : pint unit or string, default: None
        The units associated to the axis.
    encoding : dict_like, default: None
        The encoding associated to the axis.

    Attributes
    ----------
    name : str
        The name of the axis.
    units : pint units
        The units associated to the axis.
    dtype : NumPy data-type
        Data-type of the data array associated to the axis.
    encoding : dict
        The encoding associated to the axis.

    """

    _DEFAULT_UNITS_ = units['meter']


class Z(Elevation):
    """
    General Z elevation, i.e. vertical spatial axis.

    Parameters
    ----------
    units : pint unit or string, default: None
        The units associated to the axis.
    encoding : dict_like, default: None
        The encoding associated to the axis.

    Attributes
    ----------
    name : str
        The name of the axis.
    units : pint units
        The units associated to the axis.
    dtype : NumPy data-type
        Data-type of the data array associated to the axis.
    encoding : dict
        The encoding associated to the axis.

    """

    _DEFAULT_UNITS_ = units['meter']
    _DEFAULT_ENCODING_ = { 'axis': 'Z',
                           'dtype': 'float64'}


class Vertical(Elevation):
    """
    Vertical axis.

    Parameters
    ----------
    units : pint unit or string, default: None
        The units associated to the axis.
    encoding : dict_like, default: None
        The encoding associated to the axis.

    Attributes
    ----------
    name : str
        The name of the axis.
    units : pint units
        The units associated to the axis.
    dtype : NumPy data-type
        Data-type of the data array associated to the axis.
    encoding : dict
        The encoding associated to the axis.

    """

    _DEFAULT_UNITS_ = units['meter']
    _DEFAULT_ENCODING_ = { 'standard_name': 'height',
                           'positive': 'up',
                           'dtype': 'float64'}


class Height(Elevation):
    """
    Height axis.

    Parameters
    ----------
    units : pint unit or string, default: None
        The units associated to the axis.
    encoding : dict_like, default: None
        The encoding associated to the axis.

    Attributes
    ----------
    name : str
        The name of the axis.
    units : pint units
        The units associated to the axis.
    dtype : NumPy data-type
        Data-type of the data array associated to the axis.
    encoding : dict
        The encoding associated to the axis.

    """

    _DEFAULT_UNITS_ = units['meter']
    _DEFAULT_ENCODING_ = { 'standard_name': 'height',
                           'positive': 'up',
                           'dtype': 'float64'}


class Depth(Elevation):
    """
    Depth axis.

    Parameters
    ----------
    units : pint unit or string, default: None
        The units associated to the axis.
    encoding : dict_like, default: None
        The encoding associated to the axis.

    Attributes
    ----------
    name : str
        The name of the axis.
    units : pint units
        The units associated to the axis.
    dtype : NumPy data-type
        Data-type of the data array associated to the axis.
    encoding : dict
        The encoding associated to the axis.

    """

    _DEFAULT_UNITS_ = units['meter']
    _DEFAULT_ENCODING_ = { 'standard_name': 'depth',
                           'positive': 'down',
                           'dtype': 'float64'}


class Time(Axis):
    """
    Time axis.

    Parameters
    ----------
    units : pint unit or string, default: None
        The units associated to the axis.
    encoding : dict_like, default: None
        The encoding associated to the axis.

    Attributes
    ----------
    name : str
        The name of the axis.
    units : pint units
        The units associated to the axis.
    dtype : NumPy data-type
        Data-type of the data array associated to the axis.
    encoding : dict
        The encoding associated to the axis.

    """

    _DEFAULT_UNITS_ = units['']
    _DEFAULT_ENCODING_ = { 'standard_name': 'time',
                           'axis': 'T',
                           'dtype': 'datetime64'}


class UserDefined(Axis):
    """
    Base class for custom user-defined axis constructs.

    Parameters
    ----------
    units : pint unit or string, default: None
        The units associated to the axis.
    encoding : dict_like, default: None
        The encoding associated to the axis.

    Attributes
    ----------
    name : str
        The name of the axis.
    units : pint units
        The units associated to the axis.
    dtype : NumPy data-type
        Data-type of the data array associated to the axis.
    encoding : dict
        The encoding associated to the axis.

    See Also
    --------
    custom :
        Create a user-defined axis subclass and return its instance.

    """

    # FIXME: Hash cannot be the class name -> redefine hash with axis name.
    _DEFAULT_UNITS_ = units['']
    _DEFAULT_ENCODING_ = { 'dtype': 'str'}

x = X()
y = Y()
z = Z()
grid_latitude = GridLatitude()
grid_longitude = GridLongitude()
latitude = Latitude()
longitude = Longitude()
vertical = Vertical()
height = Height()
depth = Depth()
time = Time()
timedelta = Time(encoding={'dtype': 'timedelta64'})


def create(
    name: str, units: pint.Unit | str, encoding: dict
) -> None:
    # TODO: Implement this.
    pass


__predefined_axis__ = {
    'x': x,
    'y': y,
    'z': z,
    'grid_latitude': grid_latitude,
    'grid_longitude': grid_longitude,
    'latitude': latitude,
    'longitude': longitude,
    'vertical': vertical,
    'height': height,
    'depth': depth,
    'time': time,
    'timedelta': timedelta
}


def _from_string(name: str):
    return __predefined_axis__.get(name)


UserDefinedT_co = TypeVar(
    'UserDefinedT_co', bound=UserDefined, covariant=True
)


def custom(
    type_name: str,
<<<<<<< HEAD
    units: pint.Unit | str = '',
    encoding: Mapping[str, Any] | None = None,
    dtype: npt.DTypeLike | None = None,
=======
    default_units: str | pint.Unit | None = None,
    default_encoding: Mapping[str, Any] | None = None,
>>>>>>> 51c42d46
) -> UserDefinedT_co:
    """
    Create a user-defined axis subclass and return its instance.

    This is a utility function that helps creating instances of
    user-defined axes, e.g. discrete axis.  It creates a new subclass of
    the class :class:`UserDefined` with the provided default `units`,
    `encoding`, and `dtype`; instantiates this class; and returns the
    instance.

    Parameters
    ----------
    type_name : str
        The name of the user-defined class.
    units : pint unit or str, default: ''
        Default units of the user-defined class.
    encoding : dict_like, default: None
        Default encoding of the user-defined class.
    dtype : npt.DTypeLike | None, optional
        Default NumPy data-type of the user-defined class.

    Returns
    -------
    obj : UserDefined
        User defined axis.

    See Also
    --------
    UserDefined : Base class for custom user-defined axis constructs.

    Examples
    --------
    >>> discrete = axis.custom(
    ...     type_name='DiscreteType',
    ...     units='m',
    ...     encoding={'standard_name': 'name'}
    ... )
    >>> discrete
    DiscreteType(units='meter', encoding={'standard_name': 'name'})

    """
    # NOTE: To be used in this manner: `ensemble = custom('Ensemble')`.
    name = str(type_name)
    base = (UserDefined,)
    dict_ = {
<<<<<<< HEAD
        '_DEFAULT_UNITS_': pint.Unit(units),
        '_DEFAULT_ENCODING_': dict(encoding or {}),
        '_DEFAULT_DTYPE_': np.dtype(dtype)
=======
        '_DEFAULT_UNITS_': pint.Unit(default_units or ''),
        '_DEFAULT_ENCODING_': dict(default_encoding or UserDefined._DEFAULT_ENCODING_),
>>>>>>> 51c42d46
    }
    cls_ = type(name, base, dict_)
    obj = cls_()
    return obj<|MERGE_RESOLUTION|>--- conflicted
+++ resolved
@@ -639,15 +639,9 @@
 
 
 def custom(
-    type_name: str,
-<<<<<<< HEAD
-    units: pint.Unit | str = '',
+    name: str,
+    units: str | pint.Unit | None = None,
     encoding: Mapping[str, Any] | None = None,
-    dtype: npt.DTypeLike | None = None,
-=======
-    default_units: str | pint.Unit | None = None,
-    default_encoding: Mapping[str, Any] | None = None,
->>>>>>> 51c42d46
 ) -> UserDefinedT_co:
     """
     Create a user-defined axis subclass and return its instance.
@@ -660,14 +654,12 @@
 
     Parameters
     ----------
-    type_name : str
+    name : str
         The name of the user-defined class.
     units : pint unit or str, default: ''
         Default units of the user-defined class.
     encoding : dict_like, default: None
         Default encoding of the user-defined class.
-    dtype : npt.DTypeLike | None, optional
-        Default NumPy data-type of the user-defined class.
 
     Returns
     -------
@@ -681,26 +673,20 @@
     Examples
     --------
     >>> discrete = axis.custom(
-    ...     type_name='DiscreteType',
+    ...     name='Discrete',
     ...     units='m',
-    ...     encoding={'standard_name': 'name'}
+    ...     encoding={'standard_name': 'name', 'dtype': 'float64'}
     ... )
     >>> discrete
-    DiscreteType(units='meter', encoding={'standard_name': 'name'})
+    Discrete(units='meter', encoding={'standard_name': 'name', 'dtype': 'float64'})
 
     """
     # NOTE: To be used in this manner: `ensemble = custom('Ensemble')`.
     name = str(type_name)
     base = (UserDefined,)
     dict_ = {
-<<<<<<< HEAD
-        '_DEFAULT_UNITS_': pint.Unit(units),
-        '_DEFAULT_ENCODING_': dict(encoding or {}),
-        '_DEFAULT_DTYPE_': np.dtype(dtype)
-=======
         '_DEFAULT_UNITS_': pint.Unit(default_units or ''),
         '_DEFAULT_ENCODING_': dict(default_encoding or UserDefined._DEFAULT_ENCODING_),
->>>>>>> 51c42d46
     }
     cls_ = type(name, base, dict_)
     obj = cls_()
