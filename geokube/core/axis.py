from __future__ import annotations

import re
from enum import Enum
from typing import Any, Hashable, List, Mapping, Optional, Union

import xarray as xr

from .unit import Unit
from ..utils.hcube_logger import HCubeLogger

# from https://unidata.github.io/MetPy/latest/_modules/metpy/xarray.html
coordinate_criteria_regular_expression = {
    "y": r"(y|rlat|grid_lat.*)",
    "x": r"(x|rlon|grid_lon.*)",
    "vertical": r"(soil|lv_|bottom_top|sigma|h(ei)?ght|altitude|dept(h)?|isobaric|pres|isotherm|model_level_number)[a-z_]*[0-9]*",
    "timedelta": r"time_delta",
    "time": r"(time[0-9]*|T)",
    "latitude": r"(x?lat[a-z0-9]*|nav_lat)",
    "longitude": r"(x?lon[a-z0-9]*|nav_lon)",
}


class AxisType(Enum):
    TIME = ("time", Unit("hours since 1970-01-01", calendar="gregorian"))
    TIMEDELTA = ("timedelta", Unit("hour"))
    LATITUDE = ("latitude", Unit("degrees_north"))
    LONGITUDE = ("longitude", Unit("degrees_east"))
    VERTICAL = ("vertical", Unit("m"))
    X = ("x", Unit("m"))
    Y = ("y", Unit("m"))
    Z = ("z", Unit("m"))
    RADIAL_AXIMUTH = ("aximuth", Unit("m"))
    RADIAL_ELEVATION = ("elevation", Unit("m"))
    RADIAL_DISTANCE = ("distance", Unit("m"))
    GENERIC = ("generic", Unit("Unknown"))

    @property
    def default_unit(self) -> Unit:
        return self.value[1]

    @property
    def axis_type_name(self) -> str:
        return self.value[0]

    @classmethod
    def values(cls) -> List[str]:
        return [a.value[1] for a in cls]

    @classmethod
    def parse(cls, name) -> "AxisType":
        if name is None:
            return cls.GENERIC
        if isinstance(name, AxisType):
            return name
        if isinstance(name, Axis):
            return name.type
        try:
            res = cls[name.upper() if isinstance(name, str) else name]
            if res is AxisType.Z:
                return AxisType.VERTICAL
            return res
        except KeyError:
            for ax, regexp in coordinate_criteria_regular_expression.items():
                if re.match(regexp, name.lower(), re.IGNORECASE):
                    return cls[ax.upper()]
        return cls.GENERIC

    @classmethod
    def _missing_(cls, key) -> "AxisType":
        return cls.GENERIC


class Axis:

    _LOG = HCubeLogger(name="Axis")

    def __init__(
        self,
        name: Union[str, Axis],
        axistype: Optional[Union[AxisType, str]] = None,
        encoding: Optional[Mapping[Hashable, str]] = None,
        is_dim: Optional[bool] = False,
    ):
        if isinstance(name, Axis):
            self._name = name._name
            self._type = name._type
            self._encoding = name._encoding
            self._is_dim = name._is_dim
        else:
            self._is_dim = is_dim
            self._name = name
            self._encoding = encoding
            if axistype is None:
                self._type = AxisType.parse(name)
            else:
                if isinstance(axistype, str):
                    self._type = AxisType.parse(axistype)
                elif isinstance(axistype, AxisType):
                    self._type = axistype
                else:
<<<<<<< HEAD
                    raise ex.HCubeTypeError(
                        "Expected argument is one of the following types"
                        " `str`, `geokube.AxisType`, but provided"
                        f" {type(axistype)}",
                        logger=Axis._LOG,
=======
                    raise TypeError(
                        "Expected argument is one of the following types"
                        " `str`, `geokube.AxisType`, but provided"
                        f" {type(axistype)}"
>>>>>>> 6c06032b
                    )

    @property
    def name(self) -> str:
        return self._name

    @property
    def type(self) -> AxisType:
        return self._type

    @property
    def default_unit(self) -> Unit:
        return self._type.default_unit

    @property
    def ncvar(self):
        return (
            self._encoding.get("name", self.name)
            if self._encoding
            else self.name
        )

    @property
    def encoding(self):
        return self._encoding

    @property
    def is_dim(self):
        return self._is_dim

    def __hash__(self):
        enc_keys = (
            tuple(self._encoding.keys())
            if self._encoding is not None
            else tuple()
        )
        return hash((self._name, self._type, enc_keys, self._is_dim))

    def __eq__(self, other):
        if issubclass(type(other), Axis):
            return (
                (self.name == other.name)
                and (self.type == other.type)
                and (self._is_dim == other.is_dim)
                and (self._encoding == other._encoding)
            )
        return False

    def __ne__(self, other):
        return not (self == other)

    def __repr__(self) -> str:
        return (
            f"<Axis(name={self.name}, type:{self.type},"
            f" encoding={self._encoding}>"
        )

    def __str__(self) -> str:
        return f"{self.name}: {self.type}"

    @classmethod
    def get_name_for_object(cls, obj: Union[str, Axis, AxisType]) -> str:
        if isinstance(obj, Axis):
            return obj.name
        elif isinstance(obj, str):
            return obj
        elif isinstance(obj, AxisType):
            return obj.axis_type_name
        else:
<<<<<<< HEAD
            raise ex.HCubeTypeError(
                "`dims` can be a tuple or a list of [geokube.Axis,"
                f" geokube.AxisType, str], but provided type is `{type(obj)}`",
                logger=Axis._LOG,
=======
            raise TypeError(
                "`dims` can be a tuple or a list of [geokube.Axis,"
                f" geokube.AxisType, str], but provided type is `{type(obj)}`"
>>>>>>> 6c06032b
            )<|MERGE_RESOLUTION|>--- conflicted
+++ resolved
@@ -99,18 +99,10 @@
                 elif isinstance(axistype, AxisType):
                     self._type = axistype
                 else:
-<<<<<<< HEAD
-                    raise ex.HCubeTypeError(
-                        "Expected argument is one of the following types"
-                        " `str`, `geokube.AxisType`, but provided"
-                        f" {type(axistype)}",
-                        logger=Axis._LOG,
-=======
                     raise TypeError(
                         "Expected argument is one of the following types"
                         " `str`, `geokube.AxisType`, but provided"
                         f" {type(axistype)}"
->>>>>>> 6c06032b
                     )
 
     @property
@@ -180,14 +172,7 @@
         elif isinstance(obj, AxisType):
             return obj.axis_type_name
         else:
-<<<<<<< HEAD
-            raise ex.HCubeTypeError(
-                "`dims` can be a tuple or a list of [geokube.Axis,"
-                f" geokube.AxisType, str], but provided type is `{type(obj)}`",
-                logger=Axis._LOG,
-=======
             raise TypeError(
                 "`dims` can be a tuple or a list of [geokube.Axis,"
                 f" geokube.AxisType, str], but provided type is `{type(obj)}`"
->>>>>>> 6c06032b
             )