--- conflicted
+++ resolved
@@ -10,10 +10,6 @@
 from intake.source.utils import reverse_format
 from zarr.storage import ContainsArrayError
 
-<<<<<<< HEAD
-
-=======
->>>>>>> fc839dd8
 from geokube import LOGGER_NAME
 from geokube.backend.base import BaseOpener
 from geokube.core.container import Container
@@ -83,17 +79,12 @@
         ).compute()
         results = [_ for _ in results if _ is not None]
         if not len(results):
-<<<<<<< HEAD
-            logger.error(f"No data found for root: {root}  and pattern: {pattern}!")
-            raise ValueError(f"No data found for root: {root}  and pattern: {pattern}!")
-=======
             logger.error(
                 f"No data found for root: {root}  and pattern: {pattern}!"
             )
             raise ValueError(
                 f"No data found for root: {root}  and pattern: {pattern}!"
             )
->>>>>>> fc839dd8
         cubes, fields = zip(*results)
         cubes = pd.Series(cubes)
         fields = pd.DataFrame(fields)
