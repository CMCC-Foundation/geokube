import pytest
import xarray as xr

<<<<<<< HEAD
from geokube.backend.netcdf import open_dataset


@pytest.fixture
def dataset():
    yield open_dataset(
        "tests//resources//*-single-levels-reanalysis_*",
        pattern="tests//resources//{dataset}-single-levels-reanalysis_{vars}.nc",
    )
=======
from geokube.core.datacube import DataCube


@pytest.fixture
def datacube_with_the_same_standard_name(era5_rotated_netcdf, era5_netcdf):
    era5_rotated_netcdf["TMIN_2M"].attrs["standard_name"] = "std_name1"
    era5_rotated_netcdf["W_SO"].attrs["standard_name"] = "std_name1"
    dc = DataCube.from_xarray(era5_rotated_netcdf)
    yield dc


@pytest.fixture
def rotated_pole_datacube(era5_rotated_netcdf):
    dc = DataCube.from_xarray(era5_rotated_netcdf)
    return dc
>>>>>>> 0824a427


@pytest.fixture
def era5_point_domain():
    return xr.open_mfdataset(
        "tests//resources//point_domain*.nc", chunks="auto", decode_coords="all"
    )


@pytest.fixture
def era5_netcdf():
    yield xr.open_mfdataset(
        "tests//resources//era5-single*.nc", chunks="auto", decode_coords="all"
    )


@pytest.fixture
def era5_globe_netcdf():
    yield xr.open_dataset(
        "tests//resources//globe-era5-single-levels-reanalysis.nc",
        chunks="auto",
        decode_coords="all",
    )


@pytest.fixture
def era5_rotated_netcdf_tmin2m():
    yield xr.open_mfdataset(
        "tests//resources//rlat-rlon-tmin2m.nc", chunks="auto", decode_coords="all"
    )


@pytest.fixture
def era5_rotated_netcdf_wso():
    yield xr.open_mfdataset(
        "tests//resources//rlat-rlon-wso.nc", chunks="auto", decode_coords="all"
    )


@pytest.fixture
def era5_rotated_netcdf():
    yield xr.open_mfdataset(
        "tests//resources//rlat-*.nc", chunks="auto", decode_coords="all"
    )


@pytest.fixture
def era5_rotated_netcdf_lat(era5_rotated_netcdf_wso):
    yield era5_rotated_netcdf_wso.lat


@pytest.fixture
def era5_rotated_netcdf_soil(era5_rotated_netcdf_wso):
    yield era5_rotated_netcdf_wso.soil1


@pytest.fixture
def era5_rotated_netcdf_soil_bnds(era5_rotated_netcdf_wso):
    yield era5_rotated_netcdf_wso.soil1_bnds


@pytest.fixture
def nemo_ocean_16():
    yield xr.open_mfdataset(
        "tests//resources//nemo_ocean_16.nc", chunks="auto", decode_coords="all"
    )<|MERGE_RESOLUTION|>--- conflicted
+++ resolved
@@ -1,7 +1,6 @@
 import pytest
 import xarray as xr
 
-<<<<<<< HEAD
 from geokube.backend.netcdf import open_dataset
 
 
@@ -11,7 +10,7 @@
         "tests//resources//*-single-levels-reanalysis_*",
         pattern="tests//resources//{dataset}-single-levels-reanalysis_{vars}.nc",
     )
-=======
+
 from geokube.core.datacube import DataCube
 
 
@@ -27,7 +26,6 @@
 def rotated_pole_datacube(era5_rotated_netcdf):
     dc = DataCube.from_xarray(era5_rotated_netcdf)
     return dc
->>>>>>> 0824a427
 
 
 @pytest.fixture
