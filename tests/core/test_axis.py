--- conflicted
+++ resolved
@@ -31,11 +31,7 @@
 
 def test_init_fails():
     with pytest.raises(
-<<<<<<< HEAD
-        ex.HCubeTypeError,
-=======
         TypeError,
->>>>>>> 6c06032b
         match=(
             r"Expected argument is one of the following types `str`,"
             r" `geokube.AxisType`, but provided *"
@@ -44,11 +40,7 @@
         _ = Axis("lon", axistype=10)
 
     with pytest.raises(
-<<<<<<< HEAD
-        ex.HCubeTypeError,
-=======
         TypeError,
->>>>>>> 6c06032b
         match=(
             r"Expected argument is one of the following types `str`,"
             r" `geokube.AxisType`, but provided *"
@@ -57,11 +49,7 @@
         _ = Axis("lon", axistype={"lat"})
 
     with pytest.raises(
-<<<<<<< HEAD
-        ex.HCubeTypeError,
-=======
         TypeError,
->>>>>>> 6c06032b
         match=(
             r"Expected argument is one of the following types `str`,"
             r" `geokube.AxisType`, but provided *"
