--- conflicted
+++ resolved
@@ -1,9 +1,5 @@
 import pytest
 
-<<<<<<< HEAD
-
-=======
->>>>>>> fc839dd8
 from geokube.core.axis import Axis, AxisType
 from geokube.core.unit import Unit
 from tests.fixtures import *
@@ -36,40 +32,28 @@
 def test_init_fails():
     with pytest.raises(
         TypeError,
-<<<<<<< HEAD
-        match=r"Expected argument is one of the following types `str`, `geokube.AxisType`, but provided *",
-=======
         match=(
             r"Expected argument is one of the following types `str`,"
             r" `geokube.AxisType`, but provided *"
         ),
->>>>>>> fc839dd8
     ):
         _ = Axis("lon", axistype=10)
 
     with pytest.raises(
         TypeError,
-<<<<<<< HEAD
-        match=r"Expected argument is one of the following types `str`, `geokube.AxisType`, but provided *",
-=======
         match=(
             r"Expected argument is one of the following types `str`,"
             r" `geokube.AxisType`, but provided *"
         ),
->>>>>>> fc839dd8
     ):
         _ = Axis("lon", axistype={"lat"})
 
     with pytest.raises(
         TypeError,
-<<<<<<< HEAD
-        match=r"Expected argument is one of the following types `str`, `geokube.AxisType`, but provided *",
-=======
         match=(
             r"Expected argument is one of the following types `str`,"
             r" `geokube.AxisType`, but provided *"
         ),
->>>>>>> fc839dd8
     ):
         _ = Axis("lon", axistype=["lon"])
 
