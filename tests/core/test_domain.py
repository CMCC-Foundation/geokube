--- conflicted
+++ resolved
@@ -233,7 +233,6 @@
     )
 
 def test_to_netcdf_profiles(profiles):
-<<<<<<< HEAD
     # FIXME: This giver a permission denied error.
     # path = 'data/test_profiles.nc'
     # profiles.to_netcdf(path)
@@ -246,9 +245,6 @@
     # )
     # assert prof_dset.equals(dset)
     pass
-=======
-    profiles.to_netcdf('test_profile.nc')
->>>>>>> ad78b149
 
 #
 # Grid Tests
