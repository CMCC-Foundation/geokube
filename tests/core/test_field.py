import numpy as np
import pytest
import xarray as xr
import pandas as pd
import cf_units as cf

import geokube.core.coord_system as crs
import geokube.utils.exceptions as ex
from geokube.backend.netcdf import open_datacube, open_dataset
from geokube.core.axis import Axis, AxisType
from geokube.core.coord_system import GeogCS, RegularLatLon
from geokube.core.coordinate import Coordinate, CoordinateType
from geokube.core.datacube import DataCube
from geokube.core.domain import (
    Domain,
    DomainType,
    GeodeticGrid,
    GeodeticPoints,
)
from geokube.core.enums import LongitudeConvention, MethodType
from geokube.core.field import Field
from geokube.core.unit import Unit
from geokube.core.variable import Variable
from geokube.utils import util_methods
from tests import RES_PATH, clear_test_res
from tests.fixtures import *


def test_from_xarray_with_point_domain(era5_point_domain):
    field = Field.from_xarray(era5_point_domain, ncvar="W_SO")
    assert "points" in field.domain["longitude"].dim_names
    assert "points" in field.domain["latitude"].dim_names
    assert "points" in field.domain[Axis("x")].dim_names
    assert "points" in field.domain[AxisType.Y].dim_names

    dset = field.to_xarray(encoding=False)
    assert "latitude" in dset.coords
    assert "lat" not in dset.coords
    assert "longitude" in dset.coords
    assert "lon" not in dset.coords
    assert "points" in dset.dims
    assert "points" in dset["grid_latitude"].dims
    assert "points" in dset["grid_longitude"].dims
    assert "points" in dset["latitude"].dims
    assert "points" in dset["longitude"].dims


def test_from_xarray_rotated_pole(era5_rotated_netcdf):
    field = Field.from_xarray(era5_rotated_netcdf, ncvar="TMIN_2M")

    assert field.name == "air_temperature"
    assert field.ncvar == "TMIN_2M"
    assert "height_2m" in field.domain
    assert "lon" in field.domain
    assert "lat" in field.domain
    assert "rlat" in field.domain
    assert "rlon" in field.domain
    assert field.domain.crs == crs.RotatedGeogCS(
        grid_north_pole_latitude=47, grid_north_pole_longitude=-168
    )


def test_to_xarray_rotated_pole_without_encoding(era5_rotated_netcdf):
    field = Field.from_xarray(era5_rotated_netcdf, ncvar="TMIN_2M")
    xr_res = field.to_xarray(encoding=False)
    assert "air_temperature" in xr_res.data_vars
    assert "height" in xr_res.coords
    assert "time" in xr_res.coords
    assert "longitude" in xr_res.coords
    assert "latitude" in xr_res.coords
    assert "grid_latitude" in xr_res.coords
    assert "grid_longitude" in xr_res.coords
    assert "crs" in xr_res.coords
    assert "time" in xr_res["air_temperature"].dims
    assert "grid_latitude" in xr_res["air_temperature"].dims
    assert "grid_longitude" in xr_res["air_temperature"].dims
    assert "grid_mapping" in xr_res["air_temperature"].encoding
    assert xr_res["air_temperature"].encoding["grid_mapping"] == "crs"
    assert set(
        xr_res["air_temperature"].encoding["coordinates"].split(" ")
    ) == {
        "height",
        "latitude",
        "longitude",
    }
    assert "cell_methods" in xr_res["air_temperature"].attrs
    assert (
        xr_res["air_temperature"].attrs["cell_methods"]
        == era5_rotated_netcdf["TMIN_2M"].attrs["cell_methods"]
    )


def test_to_xarray_rotated_pole_with_encoding(era5_rotated_netcdf):
    field = Field.from_xarray(era5_rotated_netcdf, ncvar="TMIN_2M")
    xr_res = field.to_xarray(encoding=True)
    assert "TMIN_2M" in xr_res.data_vars
    assert "height_2m" in xr_res.coords
    assert "lon" in xr_res.coords
    assert "lat" in xr_res.coords
    assert "rlat" in xr_res.coords
    assert "rlon" in xr_res.coords
    assert "crs" in xr_res.coords
    assert "time" in xr_res["TMIN_2M"].dims
    assert "rlat" in xr_res["TMIN_2M"].dims
    assert "rlon" in xr_res["TMIN_2M"].dims
    assert "grid_mapping" in xr_res["TMIN_2M"].encoding
    assert xr_res["TMIN_2M"].encoding["grid_mapping"] == "crs"
    assert set(xr_res["TMIN_2M"].encoding["coordinates"].split(" ")) == {
        "height_2m",
        "lat",
        "lon",
    }
    assert "cell_methods" in xr_res["TMIN_2M"].attrs
    assert (
        xr_res["TMIN_2M"].attrs["cell_methods"]
        == era5_rotated_netcdf["TMIN_2M"].attrs["cell_methods"]
    )


def test_from_xarray_rotated_pole_with_mapping_and_id_pattern(
    era5_rotated_netcdf,
):
    field = Field.from_xarray(
        era5_rotated_netcdf,
        ncvar="TMIN_2M",
        id_pattern="prefix:{standard_name}",
        mapping={"rlat": {"name": "myrlat"}},
    )
    assert field.name == "prefix:air_temperature"
    assert field.ncvar == "TMIN_2M"
    assert "prefix:height" in field.domain._coords
    assert "prefix:longitude" in field.domain._coords
    assert "prefix:latitude" in field.domain._coords
    assert "myrlat" in field.domain._coords
    assert "prefix:grid_latitude" not in field.domain._coords
    assert "prefix:grid_longitude" in field.domain._coords
    assert field.domain.crs == crs.RotatedGeogCS(
        grid_north_pole_latitude=47, grid_north_pole_longitude=-168
    )

    xr_res = field.to_xarray(encoding=False)
    assert "prefix:air_temperature" in xr_res.data_vars
    assert "myrlat" in xr_res.coords
    assert "prefix:grid_latitude" not in xr_res.coords
    assert "prefix:grid_longitude" in xr_res.coords
    assert "prefix:time" in xr_res.coords

    xr_res = field.to_xarray(encoding=True)
    assert "prefix:air_temperature" not in xr_res.data_vars
    assert "TMIN_2M" in xr_res.data_vars
    assert "myrlat" not in xr_res.coords
    assert "rlat" in xr_res.coords
    assert "prefix:grid_longitude" not in xr_res.coords
    assert "rlon" in xr_res.coords
    assert "prefix:time" not in xr_res.coords
    assert "time" in xr_res.coords


def test_from_xarray_curvilinear_grid(nemo_ocean_16):
    field = Field.from_xarray(nemo_ocean_16, ncvar="vt")
    assert field.name == "vt"
    assert field.ncvar == "vt"
    assert field.units == Unit("degree_C m/s")
    assert str(field.cell_methods) == nemo_ocean_16["vt"].attrs["cell_methods"]
    assert "time" in field.domain._coords
    assert "depthv" in field.domain._coords
    assert "latitude" in field.domain._coords
    assert "longitude" in field.domain._coords
    assert "x" not in field.domain._coords
    assert "y" not in field.domain._coords
    assert isinstance(field.domain.crs, crs.CurvilinearGrid)

    assert field.domain["longitude"].dims[0].type == AxisType.Y
    assert field.domain["longitude"].dims[1].type == AxisType.X

    xr_res = field.to_xarray()
    assert xr_res["vt"].encoding["grid_mapping"] == "crs"
    assert "crs" in xr_res.coords


def test_from_xarray_regular_latlon(era5_netcdf):
    field = Field.from_xarray(era5_netcdf, ncvar="tp")
    assert field._id_pattern is None
    assert field._mapping is None
    assert field.name == "tp"
    assert field.ncvar == "tp"
    assert field.units == Unit("m")


def test_from_xarray_regular_latlon_with_id_pattern(era5_netcdf):
    field = Field.from_xarray(
        era5_netcdf, ncvar="tp", id_pattern="{__ddsapi_name}"
    )
    assert field._id_pattern == "{__ddsapi_name}"
    assert field._mapping is None
    assert field.name == "total_precipitation"
    assert field.ncvar == "tp"
    assert field.units == Unit("m")


def test_from_xarray_regular_latlon_with_complex_id_pattern(era5_netcdf):
    field = Field.from_xarray(
        era5_netcdf, ncvar="tp", id_pattern="{units}__{long_name}"
    )
    assert field.name == "m__Total precipitation"
    assert field.ncvar == "tp"
    assert field.units == Unit("m")


def test_from_xarray_regular_latlon_with_mapping(era5_netcdf):
    field = Field.from_xarray(
        era5_netcdf, ncvar="tp", mapping={"tp": {"name": "tot_prep"}}
    )
    assert field._id_pattern is None
    assert field._mapping == {"tp": {"name": "tot_prep"}}
    assert field.name == "tot_prep"
    assert field.ncvar == "tp"
    assert field.units == Unit("m")


def test_geobbox_regular_latlon(era5_globe_netcdf):
    tp = Field.from_xarray(era5_globe_netcdf, ncvar="tp")
    with pytest.raises(ValueError):
        __ = tp.geobbox(
            north=10, south=-10, west=50, east=80, top=5, bottom=10
        )

    res = tp.geobbox(north=10, south=-10, west=50, east=80)
    assert np.all(res["latitude"].values <= 10)
    assert np.all(res["latitude"].values >= -10)
    assert np.all(res.latitude.values <= 10)
    assert np.all(res.latitude.values >= -10)

    assert np.all(res["longitude"].values <= 80)
    assert np.all(res["longitude"].values >= 50)
    assert np.all(res.longitude.values <= 80)
    assert np.all(res.longitude.values >= 50)

    dset = res.to_xarray(True)
    assert np.all(dset.latitude <= 10)
    assert np.all(dset.latitude >= -10)
    assert dset.latitude.attrs["units"] == "degrees_north"

    assert np.all(dset.longitude <= 80)
    assert np.all(dset.longitude >= 50)
    assert dset.longitude.attrs["units"] == "degrees_east"


def test_geobbox_regular_latlon_2(era5_globe_netcdf):
    tp = Field.from_xarray(era5_globe_netcdf, ncvar="tp")

    res = tp.geobbox(north=10, south=-10, west=-20, east=20)
    assert np.all(res["latitude"].values <= 10)
    assert np.all(res["latitude"].values >= -10)
    assert np.all(res.latitude.values <= 10)
    assert np.all(res.latitude.values >= -10)

    assert np.all(res["longitude"].values <= 20)
    assert np.all(res["longitude"].values >= -20)
    assert np.all(res.longitude.values <= 20)
    assert np.all(res.longitude.values >= -20)

    dset = res.to_xarray(True)
    assert np.all(dset.latitude <= 10)
    assert np.all(dset.latitude >= -10)
    assert dset.latitude.attrs["units"] == "degrees_north"

    assert np.all(dset.longitude <= 20)
    assert np.all(dset.longitude >= -20)
    assert dset.longitude.attrs["units"] == "degrees_east"


def test_geobbox_regular_latlon_3(era5_globe_netcdf):
    tp = Field.from_xarray(era5_globe_netcdf, ncvar="tp")

    res = tp.geobbox(north=10, west=2)
    assert np.all(res["latitude"].values <= 10)
    assert np.all(res.latitude.values <= 10)

    assert np.all(res["longitude"].values >= 2)
    assert np.all(res.longitude.values >= 2)

    dset = res.to_xarray(True)
    assert np.all(dset.latitude <= 10)
    assert dset.latitude.attrs["units"] == "degrees_north"

    assert np.all(dset.longitude >= 2)
    assert dset.longitude.attrs["units"] == "degrees_east"


def test_geobbox_regular_latlon_4(era5_globe_netcdf):
    tp = Field.from_xarray(era5_globe_netcdf, ncvar="tp")

    with pytest.raises(ValueError, match="'top' and 'bottom' must be None"):
        tp.geobbox(top=2)

    res = tp.geobbox(north=10)
    assert np.all(res["latitude"].values <= 10)
    assert np.all(res.latitude.values <= 10)

    dset = res.to_xarray(True)
    assert np.all(dset.latitude <= 10)
    assert dset.latitude.attrs["units"] == "degrees_north"


def test_locations_regular_latlon_1(era5_globe_netcdf):
    tp = Field.from_xarray(era5_globe_netcdf, ncvar="tp")

    lat, lon = 40, 15
    res = tp.locations(latitude=lat, longitude=lon)

    assert res.latitude.name == "latitude"
    assert res.latitude.ncvar == "latitude"
    assert res.longitude.name == "longitude"
    assert res.longitude.ncvar == "longitude"

    assert res.latitude.type.name == "DEPENDENT"
    assert len(res.latitude.dims) == 1
    assert res.latitude.dims[0].name == "points"
    assert np.allclose(res.latitude.values, lat)

    assert res.longitude.type.name == "DEPENDENT"
    assert len(res.longitude.dims) == 1
    assert res.longitude.dims[0].name == "points"
    assert np.allclose(res.longitude.values, lon)


def test_locations_regular_latlon_2(era5_globe_netcdf):
    tp = Field.from_xarray(era5_globe_netcdf, ncvar="tp")

    lat, lon = [35, 40], [15, 20]
    res = tp.locations(latitude=lat, longitude=lon)

    assert res.latitude.name == "latitude"
    assert res.latitude.ncvar == "latitude"
    assert res.longitude.name == "longitude"
    assert res.longitude.ncvar == "longitude"

    assert res.latitude.type.name == "DEPENDENT"
    assert len(res.latitude.dims) == 1
    assert res.latitude.dims[0].name == "points"
    assert np.allclose(res.latitude.values, lat)

    assert res.longitude.type.name == "DEPENDENT"
    assert len(res.longitude.dims) == 1
    assert res.longitude.dims[0].name == "points"
    assert np.allclose(res.longitude.values, lon)


def test_locations_regular_latlon_wrong_vertical(era5_globe_netcdf):
    tp = Field.from_xarray(era5_globe_netcdf, ncvar="tp")

    with pytest.raises(
        ex.HCubeKeyError,
        match="Axis of type `AxisType.VERTICAL` does not exist in the domain!",
    ):
        tp.locations(latitude=[35, 40], longitude=[15, 20], vertical=[1, 2])


def test_geobbox_rotated_pole(era5_rotated_netcdf):
    wso = Field.from_xarray(era5_rotated_netcdf, ncvar="W_SO")
    assert wso.latitude.name == "latitude"
    assert wso.latitude.ncvar == "lat"
    assert wso.longitude.name == "longitude"
    assert wso.longitude.ncvar == "lon"

    res = wso.geobbox(north=40, south=38, west=16, east=19)
    assert res.latitude.name == "latitude"
    assert res.latitude.ncvar == "lat"
    assert res.longitude.name == "longitude"
    assert res.longitude.ncvar == "lon"
    assert res.domain.crs == crs.RotatedGeogCS(
        grid_north_pole_latitude=47, grid_north_pole_longitude=-168
    )
    W = np.prod(res.latitude.shape)
    assert np.sum(res.latitude.values >= 38) / W > 0.95
    assert np.sum(res.latitude.values <= 40) / W > 0.95
    assert np.sum(res.longitude.values >= 16) / W > 0.95
    assert np.sum(res.longitude.values <= 19) / W > 0.95

    dset = res.to_xarray(encoding=True)
    assert "W_SO" in dset.data_vars
    assert "rlat" in dset.coords
    assert "rlon" in dset.coords
    assert "lat" in dset
    assert dset.lat.attrs["units"] == "degrees_north"
    assert "lon" in dset
    assert dset.lon.attrs["units"] == "degrees_east"
    assert "crs" in dset.coords

    dset = res.to_xarray(False)
    assert "lwe_thickness_of_moisture_content_of_soil_layer" in dset.data_vars
    assert "latitude" in dset
    assert dset.latitude.attrs["units"] == "degrees_north"
    assert "longitude" in dset
    assert dset.longitude.attrs["units"] == "degrees_east"
    assert "crs" in dset.coords


def test_geobbox_rotated_pole_partial_arguments_1(era5_rotated_netcdf):
    wso = Field.from_xarray(era5_rotated_netcdf, ncvar="W_SO")

    res = wso.geobbox(north=40, west=16)
    assert res.latitude.name == "latitude"
    assert res.latitude.ncvar == "lat"
    assert res.longitude.name == "longitude"
    assert res.longitude.ncvar == "lon"
    assert res.domain.crs == crs.RotatedGeogCS(
        grid_north_pole_latitude=47, grid_north_pole_longitude=-168
    )
    W = np.prod(res.latitude.shape)
    assert np.sum(res.latitude.values <= 40) / W > 0.95
    assert np.sum(res.longitude.values >= 16) / W > 0.95

    dset = res.to_xarray(encoding=True)
    assert "W_SO" in dset.data_vars
    assert "rlat" in dset.coords
    assert "rlon" in dset.coords
    assert "lat" in dset
    assert dset.lat.attrs["units"] == "degrees_north"
    assert "lon" in dset
    assert dset.lon.attrs["units"] == "degrees_east"
    assert "crs" in dset.coords

    dset = res.to_xarray(False)
    assert "lwe_thickness_of_moisture_content_of_soil_layer" in dset.data_vars
    assert "latitude" in dset
    assert dset.latitude.attrs["units"] == "degrees_north"
    assert "longitude" in dset
    assert dset.longitude.attrs["units"] == "degrees_east"
    assert "crs" in dset.coords


def test_geobbox_rotated_pole_partial_arguments_2(era5_rotated_netcdf):
    wso = Field.from_xarray(era5_rotated_netcdf, ncvar="W_SO")

    res = wso.geobbox(north=40)
    assert res.latitude.name == "latitude"
    assert res.latitude.ncvar == "lat"
    assert res.longitude.name == "longitude"
    assert res.longitude.ncvar == "lon"
    assert res.domain.crs == crs.RotatedGeogCS(
        grid_north_pole_latitude=47, grid_north_pole_longitude=-168
    )
    W = np.prod(res.latitude.shape)
    assert np.sum(res.latitude.values <= 40) / W > 0.95

    dset = res.to_xarray(encoding=True)
    assert "W_SO" in dset.data_vars
    assert "rlat" in dset.coords
    assert "rlon" in dset.coords
    assert "lat" in dset
    assert dset.lat.attrs["units"] == "degrees_north"
    assert "lon" in dset
    assert dset.lon.attrs["units"] == "degrees_east"
    assert "crs" in dset.coords

    dset = res.to_xarray(False)
    assert "lwe_thickness_of_moisture_content_of_soil_layer" in dset.data_vars
    assert "latitude" in dset
    assert dset.latitude.attrs["units"] == "degrees_north"
    assert "longitude" in dset
    assert dset.longitude.attrs["units"] == "degrees_east"
    assert "crs" in dset.coords


def test_locations_rotated_pole_1(era5_rotated_netcdf):
    wso = Field.from_xarray(era5_rotated_netcdf, ncvar="W_SO")

    lat, lon = 40, 15
    res = wso.locations(latitude=lat, longitude=lon)

    assert res.latitude.name == "latitude"
    assert res.latitude.ncvar == "lat"
    assert res.longitude.name == "longitude"
    assert res.longitude.ncvar == "lon"
    assert res.domain.type.name == "POINTS"

    assert res.latitude.type.name == "DEPENDENT"
    assert len(res.latitude.dims) == 1
    assert res.latitude.dims[0].name == "points"
    assert np.allclose(res.latitude.values, lat, atol=0.1)

    assert res.longitude.type.name == "DEPENDENT"
    assert len(res.longitude.dims) == 1
    assert res.longitude.dims[0].name == "points"
    assert np.allclose(res.longitude.values, lon, atol=0.1)


def test_locations_rotated_pole_2(era5_rotated_netcdf):
    wso = Field.from_xarray(era5_rotated_netcdf, ncvar="W_SO")

    lat, lon = [38, 40], [15, 18]
    res = wso.locations(latitude=lat, longitude=lon)

    assert res.latitude.name == "latitude"
    assert res.latitude.ncvar == "lat"
    assert res.longitude.name == "longitude"
    assert res.longitude.ncvar == "lon"
    assert res.domain.type.name == "POINTS"

    assert res.latitude.type.name == "DEPENDENT"
    assert len(res.latitude.dims) == 1
    assert res.latitude.dims[0].name == "points"
    assert np.allclose(res.latitude.values, lat, atol=0.1)

    assert res.longitude.type.name == "DEPENDENT"
    assert len(res.longitude.dims) == 1
    assert res.longitude.dims[0].name == "points"
    assert np.allclose(res.longitude.values, lon, atol=0.1)


def test_geobbox_curvilinear_grid_all(nemo_ocean_16):
    vt = Field.from_xarray(nemo_ocean_16, ncvar="vt")
    assert vt.latitude.name == "latitude"
    assert vt.longitude.name == "longitude"
    assert vt.latitude.ncvar == "nav_lat"
    assert vt.longitude.ncvar == "nav_lon"
    assert vt.vertical.name == "depthv"
    assert vt.vertical.ncvar == "depthv"

    res = vt.geobbox(
        north=-19, south=-22, west=-115, east=-110, bottom=-5, top=-1
    )
    assert res.latitude.name == "latitude"
    assert res.longitude.name == "longitude"
    assert res.latitude.ncvar == "nav_lat"
    assert res.longitude.ncvar == "nav_lon"
    assert res.vertical.name == "vertical"
    assert res.vertical.ncvar == "depthv"
    assert res.domain.crs == vt.domain.crs

    W = np.prod(res.latitude.shape)
    assert np.sum(res.latitude.values >= -22) / W > 0.95
    assert np.sum(res.latitude.values <= -19) / W > 0.95
    assert np.sum(res.longitude.values >= -115) / W > 0.95
    assert np.sum(res.longitude.values <= -110) / W > 0.95
    assert res.vertical.values.size == 5
    assert np.all((res.vertical.values >= 1) & (res.vertical.values <= 5))


def test_geobbox_curvilinear_grid_all_wrong_vertical(nemo_ocean_16):
    vt = Field.from_xarray(nemo_ocean_16, ncvar="vt")

    res = vt.geobbox(
        north=-19, south=-22, west=-115, east=-110, bottom=1, top=5
    )
    assert res.latitude.name == "latitude"
    assert res.longitude.name == "longitude"
    assert res.latitude.ncvar == "nav_lat"
    assert res.longitude.ncvar == "nav_lon"
    assert res.vertical.name == "vertical"
    assert res.vertical.ncvar == "depthv"
    assert res.domain.crs == vt.domain.crs

    W = np.prod(res.latitude.shape)
    assert np.sum(res.latitude.values >= -22) / W > 0.95
    assert np.sum(res.latitude.values <= -19) / W > 0.95
    assert np.sum(res.longitude.values >= -115) / W > 0.95
    assert np.sum(res.longitude.values <= -110) / W > 0.95
    assert res.vertical.values.size == 0


def test_geobbox_curvilinear_grid_horizontal_all(nemo_ocean_16):
    vt = Field.from_xarray(nemo_ocean_16, ncvar="vt")

    res = vt.geobbox(north=-19, south=-22, west=-115, east=-110)
    assert res.latitude.name == "latitude"
    assert res.longitude.name == "longitude"
    assert res.latitude.ncvar == "nav_lat"
    assert res.longitude.ncvar == "nav_lon"
    assert res.vertical.name == "vertical"
    assert res.vertical.ncvar == "depthv"
    assert res.domain.crs == vt.domain.crs

    W = np.prod(res.latitude.shape)
    assert np.sum(res.latitude.values >= -22) / W > 0.95
    assert np.sum(res.latitude.values <= -19) / W > 0.95
    assert np.sum(res.longitude.values >= -115) / W > 0.95
    assert np.sum(res.longitude.values <= -110) / W > 0.95


def test_geobbox_curvilinear_grid_horizontal_partial_1(nemo_ocean_16):
    vt = Field.from_xarray(nemo_ocean_16, ncvar="vt")

    res = vt.geobbox(north=-19, west=-115)
    assert res.latitude.name == "latitude"
    assert res.longitude.name == "longitude"
    assert res.latitude.ncvar == "nav_lat"
    assert res.longitude.ncvar == "nav_lon"
    assert res.vertical.name == "vertical"
    assert res.vertical.ncvar == "depthv"
    assert res.domain.crs == vt.domain.crs

    W = np.prod(res.latitude.shape)
    assert np.sum(res.latitude.values <= -19) / W > 0.95
    assert np.sum(res.longitude.values >= -115) / W > 0.95


def test_geobbox_curvilinear_grid_horizontal_partial_2(nemo_ocean_16):
    vt = Field.from_xarray(nemo_ocean_16, ncvar="vt")

    res = vt.geobbox(north=-19)
    assert res.latitude.name == "latitude"
    assert res.longitude.name == "longitude"
    assert res.latitude.ncvar == "nav_lat"
    assert res.longitude.ncvar == "nav_lon"
    assert res.vertical.name == "vertical"
    assert res.vertical.ncvar == "depthv"
    assert res.domain.crs == vt.domain.crs

    W = np.prod(res.latitude.shape)
    assert np.sum(res.latitude.values <= -19) / W > 0.95


def test_geobbox_curvilinear_grid_vertical_both(nemo_ocean_16):
    vt = Field.from_xarray(nemo_ocean_16, ncvar="vt")

    res = vt.geobbox(bottom=-5, top=-1)
    assert res.latitude.name == "latitude"
    assert res.longitude.name == "longitude"
    assert res.latitude.ncvar == "nav_lat"
    assert res.longitude.ncvar == "nav_lon"
    assert res.vertical.name == "vertical"
    assert res.vertical.ncvar == "depthv"
    assert res.domain.crs == vt.domain.crs

    assert res.vertical.values.size > 0
    assert np.all((res.vertical.values >= 1) & (res.vertical.values <= 5))


def test_geobbox_curvilinear_grid_vertical_partial(nemo_ocean_16):
    vt = Field.from_xarray(nemo_ocean_16, ncvar="vt")

    res = vt.geobbox(top=-2.5)
    assert res.latitude.name == "latitude"
    assert res.longitude.name == "longitude"
    assert res.latitude.ncvar == "nav_lat"
    assert res.longitude.ncvar == "nav_lon"
    assert res.vertical.name == "vertical"
    assert res.vertical.ncvar == "depthv"
    assert res.domain.crs == vt.domain.crs
    assert res.vertical.values.size > 0
    assert np.all(res.vertical.values >= 2.5)


def test_locations_curvilinear_grid_horizontal_1(nemo_ocean_16):
    vt = Field.from_xarray(nemo_ocean_16, ncvar="vt")

    lat, lon = -20, -115
    res = vt.locations(latitude=lat, longitude=lon)

    assert res.latitude.name == "latitude"
    assert res.latitude.ncvar == "nav_lat"
    assert res.longitude.name == "longitude"
    assert res.longitude.ncvar == "nav_lon"
    assert res.vertical.name == "vertical"
    assert res.vertical.ncvar == "depthv"

    assert res.latitude.type.name == "DEPENDENT"
    assert len(res.latitude.dims) == 1
    assert res.latitude.dims[0].name == "points"
    assert np.allclose(res.latitude.values, lat, atol=0.1)

    assert res.longitude.type.name == "DEPENDENT"
    assert len(res.longitude.dims) == 1
    assert res.longitude.dims[0].name == "points"
    assert np.allclose(res.longitude.values, lon, atol=0.1)

    assert res.vertical.type.name == "INDEPENDENT"
    assert res.vertical.shape == vt.vertical.shape
    assert np.allclose(res.vertical.values, vt.vertical.values)


def test_locations_curvilinear_grid_horizontal_2(nemo_ocean_16):
    vt = Field.from_xarray(nemo_ocean_16, ncvar="vt")

    lat, lon = [-20, -22], [-115, -120]
    res = vt.locations(latitude=lat, longitude=lon)

    assert res.latitude.name == "latitude"
    assert res.latitude.ncvar == "nav_lat"
    assert res.longitude.name == "longitude"
    assert res.longitude.ncvar == "nav_lon"
    assert res.vertical.name == "vertical"
    assert res.vertical.ncvar == "depthv"

    assert res.latitude.type.name == "DEPENDENT"
    assert len(res.latitude.dims) == 1
    assert res.latitude.dims[0].name == "points"
    assert np.allclose(res.latitude.values, lat, atol=0.1)

    assert res.longitude.type.name == "DEPENDENT"
    assert len(res.longitude.dims) == 1
    assert res.longitude.dims[0].name == "points"
    assert np.allclose(res.longitude.values, lon, atol=0.1)

    assert res.vertical.type.name == "INDEPENDENT"
    assert res.vertical.shape == vt.vertical.shape
    assert np.allclose(res.vertical.values, vt.vertical.values)


def test_locations_curvilinear_grid_all_1(nemo_ocean_16):
    vt = Field.from_xarray(nemo_ocean_16, ncvar="vt")

    lat, lon, vert = -20, -115, -5
    res = vt.locations(latitude=lat, longitude=lon, vertical=vert)

    assert res.latitude.name == "latitude"
    assert res.latitude.ncvar == "nav_lat"
    assert res.longitude.name == "longitude"
    assert res.longitude.ncvar == "nav_lon"
    assert res.vertical.name == "vertical"
    assert res.vertical.ncvar == "depthv"

    assert res.latitude.type.name == "DEPENDENT"
    assert len(res.latitude.dims) == 1
    assert res.latitude.dims[0].name == "points"
    assert np.allclose(res.latitude.values, lat, atol=0.1)

    assert res.longitude.type.name == "DEPENDENT"
    assert len(res.longitude.dims) == 1
    assert res.longitude.dims[0].name == "points"
    assert np.allclose(res.longitude.values, lon, atol=0.1)

    assert res.vertical.type.name == "DEPENDENT"
    assert len(res.vertical.dims) == 1
    assert res.vertical.dims[0].name == "points"
    assert np.allclose(
        -res.vertical.values, vert, atol=np.diff(vt.vertical.values).max() / 2
    )


def test_locations_curvilinear_grid_all_2(nemo_ocean_16):
    vt = Field.from_xarray(nemo_ocean_16, ncvar="vt")

    lat, lon, vert = [-20, -22], [-115, -120], [-5, -10]
    res = vt.locations(latitude=lat, longitude=lon, vertical=vert)

    assert res.latitude.name == "latitude"
    assert res.latitude.ncvar == "nav_lat"
    assert res.longitude.name == "longitude"
    assert res.longitude.ncvar == "nav_lon"
    assert res.vertical.name == "vertical"
    assert res.vertical.ncvar == "depthv"

    assert res.latitude.type.name == "DEPENDENT"
    assert len(res.latitude.dims) == 1
    assert res.latitude.dims[0].name == "points"
    assert np.allclose(res.latitude.values, lat, atol=0.1)

    assert res.longitude.type.name == "DEPENDENT"
    assert len(res.longitude.dims) == 1
    assert res.longitude.dims[0].name == "points"
    assert np.allclose(res.longitude.values, lon, atol=0.1)

    assert res.vertical.type.name == "DEPENDENT"
    assert len(res.vertical.dims) == 1
    assert res.vertical.dims[0].name == "points"
    assert np.allclose(
        -res.vertical.values, vert, atol=np.diff(vt.vertical.values).max() / 2
    )


def test_timecombo_single_hour(era5_netcdf):
    tp = Field.from_xarray(era5_netcdf, ncvar="tp")
    res = tp.sel(time={"year": 2020, "day": [1, 6, 10], "hour": 5})
    dset = res.to_xarray(True)
    assert np.all(
        (dset.time.dt.day == 1)
        | (dset.time.dt.day == 6)
        | (dset.time.dt.day == 10)
    )
    assert np.all(dset.time.dt.hour == 5)
    assert np.all(dset.time.dt.month == 6)
    assert np.all(dset.time.dt.year == 2020)


def test_timecombo_single_day(era5_netcdf):
    tp = Field.from_xarray(era5_netcdf, ncvar="tp")
    res = tp.sel(time={"year": 2020, "day": 10, "hour": [22, 5, 4]})
    dset = res.to_xarray(True)
    assert np.all(
        (dset.time.dt.hour == 4)
        | (dset.time.dt.hour == 5)
        | (dset.time.dt.hour == 22)
    )
    assert np.all(dset.time.dt.day == 10)
    assert np.all(dset.time.dt.month == 6)
    assert np.all(dset.time.dt.year == 2020)


@pytest.mark.skip(
    "Should lat and lon depend on points if crs is RegularLatLon?"
)
def test_locations_regular_latlon_single_lat_multiple_lon(era5_netcdf):
    d2m = Field.from_xarray(era5_netcdf, ncvar="d2m")

    res = d2m.locations(latitude=[41, 41], longitude=[9, 12])
    assert res["latitude"].type is CoordinateType.INDEPENDENT
    assert res["longitude"].type is CoordinateType.INDEPENDENT
    assert np.all(res.latitude.values == 41)
    assert np.all((res.longitude.values == 9) | (res.longitude.values == 12))

    dset = res.to_xarray()
    assert np.all(dset.latitude == 41)
    assert np.all((dset.longitude == 9) | (dset.longitude == 12))
    assert dset["d2m"].attrs["units"] == "K"
    coords = dset["d2m"].attrs.get(
        "coordinates", dset["d2m"].encoding.get("coordinates")
    )
    assert "latitude" in coords


@pytest.mark.skip(
    f"Lat depends on `points` but is single-element and should be SCALAR not DEPENDENT"
)
def test_locations_regular_latlon_single_lat_single_lon(era5_netcdf):
    d2m = Field.from_xarray(era5_netcdf, ncvar="d2m")
    res = d2m.locations(latitude=41, longitude=9)
    assert np.all(res.latitude.values == 41)
    assert np.all(res.longitude.values == 9)
    assert res["latitude"].type is CoordinateType.SCALAR
    assert res["longitude"].type is CoordinateType.SCALAR


def test_locations_regular_latlon_single_point(era5_netcdf):
    d2m = Field.from_xarray(era5_netcdf, ncvar="d2m")

    res = d2m.locations(latitude=41, longitude=9)
    assert res.latitude.values.item() == 41
    assert res.longitude.values.item() == 9
    assert len(res.latitude.dims) == 1
    assert res.latitude.dims[0].name == "points"
    assert len(res.latitude.dims) == 1
    assert res.latitude.dims[0].name == "points"
    assert res.latitude.type.name == "DEPENDENT"
    assert res.longitude.type.name == "DEPENDENT"
    assert res.domain.type.name == "POINTS"

    dset = res.to_xarray()
    assert dset.latitude.item() == 41
    assert dset.longitude.item() == 9
    assert dset["d2m"].attrs["units"] == "K"
    coords_str = dset["d2m"].attrs.get(
        "coordinates", dset["d2m"].encoding.get("coordinates")
    )
    assert set(coords_str.split(" ")) == {"latitude", "longitude"}
    assert "points" in res.to_xarray().dims
    assert "latitude" not in res.to_xarray().dims
    assert "longitude" not in res.to_xarray().dims


def test_locations_regular_latlon_multiple_lat_multiple_lon(era5_netcdf):
    d2m = Field.from_xarray(era5_netcdf, ncvar="d2m")

    res = d2m.locations(latitude=[41, 42], longitude=[9, 12])
    assert np.all((res.latitude.values == 41) | (res.latitude.values == 42))
    assert np.all((res.longitude.values == 9) | (res.longitude.values == 12))
    assert len(res.latitude.dims) == 1
    assert res.latitude.dims[0].name == "points"
    assert len(res.latitude.dims) == 1
    assert res.latitude.dims[0].name == "points"
    assert res.latitude.type.name == "DEPENDENT"
    assert res.longitude.type.name == "DEPENDENT"
    assert res.domain.type.name == "POINTS"

    dset = res.to_xarray()
    assert np.all((dset.latitude == 41) | (dset.latitude == 42))
    assert np.all((dset.longitude == 9) | (dset.longitude == 12))
    assert dset["d2m"].attrs["units"] == "K"
    coords_str = dset["d2m"].attrs.get(
        "coordinates", dset["d2m"].encoding.get("coordinates")
    )
    assert set(coords_str.split(" ")) == {"latitude", "longitude"}
    assert "points" in res.to_xarray().dims
    assert "latitude" not in res.to_xarray().dims
    assert "longitude" not in res.to_xarray().dims


@pytest.mark.skip(
    "`as_cartopy_crs` is not implemented for NEMO CurvilinearGrid"
)
def test_locations_curvilinear_grid_multiple_lat_multiple_lon(nemo_ocean_16):
    vt = Field.from_xarray(nemo_ocean_16, ncvar="vt")

    res = vt.locations(latitude=[-20, -21], longitude=[-111, -114])

    dset = res.to_xarray(True)
    assert "points" in dset.dims
    assert dset.points.shape == (2,)
    assert np.all(
        (dset.nav_lat.values + 20 < 0.2) | (dset.nav_lat.values + 21 < 0.2)
    )
    assert np.all(
        (dset.nav_lon.values + 111 < 0.2) | (dset.nav_lon.values + 114 < 0.2)
    )
    assert dset.vt.attrs["units"] == "degree_C m/s"
    assert "coordinates" not in dset.vt.attrs


def test_sel_fail_on_missing_x_y(nemo_ocean_16):
    vt = Field.from_xarray(nemo_ocean_16, ncvar="vt")
    with pytest.raises(ex.HCubeKeyError, match=r"Axis of type*"):
        _ = vt.sel(depth=[1.2, 29], x=slice(60, 100), y=slice(130, 170))


def test_nemo_sel_vertical_fail_on_missing_value_if_method_undefined(
    nemo_ocean_16,
):
    vt = Field.from_xarray(nemo_ocean_16, ncvar="vt")
    with pytest.raises(KeyError):
        _ = vt.sel(depth=[1.2, 29])


def test_nemo_sel_vertical_with_std_name(nemo_ocean_16):
    nemo_ocean_16.depthv.attrs["standard_name"] = "vertical"
    vt = Field.from_xarray(nemo_ocean_16, ncvar="vt")
    res = vt.sel(depth=[1.2, 29], method="nearest")
    assert len(res.vertical) == 2
    assert np.all(
        (res["vertical"].values == nemo_ocean_16.depthv.values[1])
        | (res["vertical"].values == nemo_ocean_16.depthv.values[-2])
    )


def test_nemo_sel_time_empty_result(nemo_ocean_16):
    vt = Field.from_xarray(nemo_ocean_16, ncvar="vt")
    res = vt.sel(time={"hour": 13}, method="nearest")
    assert res["time"].shape == (0,)


def test_rotated_pole_sel_rlat_rlon_with_axis(era5_rotated_netcdf):
    wso = Field.from_xarray(era5_rotated_netcdf, ncvar="W_SO")
    res = wso.sel(y=slice(-1.7, -0.9), x=slice(4, 4.9))
    assert len(res[Axis("x")]) > 0
    assert len(res[Axis("y")]) > 0
    assert np.all(res[Axis("y")].values >= -1.7)
    assert np.all(res[Axis("y")].values <= -0.9)
    assert np.all(res[Axis("x")].values >= 4.0)
    assert np.all(res[Axis("x")].values <= 4.9)


def test_rotated_pole_sel_rlat_rlon_with_std_name(era5_rotated_netcdf):
    wso = Field.from_xarray(era5_rotated_netcdf, ncvar="W_SO")
    res = wso.sel(
        grid_latitude=slice(-1.7, -0.9), grid_longitude=slice(4, 4.9)
    )
    assert len(res[Axis("rlat")]) > 0
    assert len(res[Axis("rlon")]) > 0
    assert np.all(res[Axis("rlat")].values >= -1.7)
    assert np.all(res[Axis("rlat")].values <= -0.9)
    assert np.all(res[Axis("rlon")].values >= 4.0)
    assert np.all(res[Axis("rlon")].values <= 4.9)

    assert np.all(res[Axis("y")].values >= -1.7)
    assert np.all(res[Axis("y")].values <= -0.9)
    assert np.all(res[Axis("x")].values >= 4.0)
    assert np.all(res[Axis("x")].values <= 4.9)


def test_rotated_pole_sel_lat_with_std_name_fails(era5_rotated_netcdf):
    wso = Field.from_xarray(era5_rotated_netcdf, ncvar="W_SO")
    with pytest.raises(KeyError):
        _ = wso.sel(latitude=slice(39, 41))


def test_rotated_pole_sel_time_with_diff_ncvar(era5_rotated_netcdf):
    era5_rotated_netcdf = era5_rotated_netcdf.rename({"time": "tm"})
    wso = Field.from_xarray(era5_rotated_netcdf, ncvar="W_SO")
    res = wso.sel(time=slice("2007-05-02T00:00:00", "2007-05-02T11:00:00"))
    assert len(res.time) > 0
    assert np.all(
        res[Axis("time")].values <= np.datetime64("2007-05-02T11:00:00")
    )
    assert np.all(
        res[Axis("time")].values >= np.datetime64("2007-05-02T00:00:00")
    )
    assert np.all(res.time.values <= np.datetime64("2007-05-02T11:00:00"))
    assert np.all(res.time.values >= np.datetime64("2007-05-02T00:00:00"))
    assert np.all(res["time"].values <= np.datetime64("2007-05-02T11:00:00"))
    assert np.all(res["time"].values >= np.datetime64("2007-05-02T00:00:00"))

    dset = res.to_xarray(encoding=True)
    assert "time" not in dset.coords
    assert "tm" in dset.coords


def test_nemo_sel_proper_ncvar_name_in_res(nemo_ocean_16):
    nemo_ocean_16["vt"].attrs["standard_name"] = "vt_std_name"
    vt = Field.from_xarray(nemo_ocean_16, ncvar="vt")
    assert vt.name == "vt_std_name"
    assert vt.ncvar == "vt"
    res = vt.sel(depth=1.2, method="nearest")
    assert res.name == "vt_std_name"
    assert res.ncvar == "vt"

    dset = res.to_xarray(encoding=True)
    assert "vt" in dset.data_vars
    assert "vt_std_name" not in dset.data_vars
    assert "nav_lat" in dset.coords
    assert "latitude" not in dset.coords
    assert "bounds_lat" in dset.coords
    assert "bounds_lon" in dset.coords

    dset = res.to_xarray(encoding=False)
    assert "vt" not in dset.data_vars
    assert "vt_std_name" in dset.data_vars
    assert "nav_lat" not in dset.coords
    assert "latitude" in dset.coords
    assert "bounds_lat" in dset.coords
    assert "bounds_lon" in dset.coords


def test_field_create_with_dict_coords():
    dims = ("time", Axis("latitude"), AxisType.LONGITUDE)
    coords = {
        "time": pd.date_range("06-06-2019", "19-12-2019", periods=50),
        AxisType.LATITUDE: np.linspace(15, 100, 40),
        AxisType.LONGITUDE: np.linspace(5, 10, 30),
    }
    f = Field(
        name="ww",
        data=np.random.random((50, 40, 30)),
        dims=dims,
        coords=coords,
        units="m",
        encoding={"name": "w_ncvar"},
    )
    assert f.name == "ww"
    assert f.ncvar == "w_ncvar"
    assert f.dim_names == ("time", "latitude", "longitude")
    assert f.domain.crs == RegularLatLon()
    assert np.all(
        f[Axis("time")].values
        == np.array(pd.date_range("06-06-2019", "19-12-2019", periods=50))
    )
    assert np.all(
        f[AxisType.TIME].values
        == np.array(pd.date_range("06-06-2019", "19-12-2019", periods=50))
    )
    assert np.all(f[AxisType.LATITUDE].values == np.linspace(15, 100, 40))
    assert np.all(f[Axis("lat")].values == np.linspace(15, 100, 40))
    assert np.all(f[Axis("lon")].values == np.linspace(5, 10, 30))
    assert np.all(f[Axis("longitude")].values == np.linspace(5, 10, 30))
    assert np.all(f[AxisType.LONGITUDE].values == np.linspace(5, 10, 30))
    assert f.units._unit == cf.Unit("m")


def test_var_name_when_field_from_field_id_is_missing(era5_rotated_netcdf):
    wso = Field.from_xarray(
        era5_rotated_netcdf,
        ncvar="W_SO",
        id_pattern="{standard_name}_{not_existing_fied}",
    )
    assert wso.name == "W_SO"
    assert wso.latitude.name == "lat"
    assert wso.longitude.name == "lon"
    assert wso.time.name == "time"

    wso = Field.from_xarray(
        era5_rotated_netcdf, ncvar="W_SO", id_pattern="{standard_name}"
    )
    assert wso.name == "lwe_thickness_of_moisture_content_of_soil_layer"
    assert wso.latitude.name == "latitude"
    assert wso.longitude.name == "longitude"
    assert wso.time.name == "time"


def test_to_xarray_time_with_bounds(era5_rotated_netcdf, nemo_ocean_16):
    field = Field.from_xarray(era5_rotated_netcdf, "W_SO")
    da = field.to_xarray(encoding=False)
    assert "bounds" in da["time"].encoding
    assert da["time"].encoding["bounds"] == "time_bnds"
    assert "time_bnds" in da.coords

    da = field.to_xarray(encoding=True)
    assert "bounds" in da["time"].encoding
    assert da["time"].encoding["bounds"] == "time_bnds"
    assert "time_bnds" in da.coords

    field = Field.from_xarray(nemo_ocean_16, "vt")
    da = field.to_xarray(encoding=False)
    assert "bounds" in da["time"].encoding
    assert da["time"].encoding["bounds"] == "time_counter_bounds"
    assert "time_counter_bounds" in da.coords

    da = field.to_xarray(encoding=True)
    assert "bounds" in da["time_counter"].encoding
    assert da["time_counter"].encoding["bounds"] == "time_counter_bounds"
    assert "time_counter_bounds" in da.coords


def test_to_xarray_time_with_bounds_mapping(era5_rotated_netcdf):
    field = Field.from_xarray(
        era5_rotated_netcdf,
        "W_SO",
        mapping={"time_bnds": {"name": "time_bounds_name"}},
    )
    da = field.to_xarray(encoding=False)
    assert "bounds" in da["time"].encoding
    assert da["time"].encoding["bounds"] == "time_bounds_name"
    assert "time_bounds_name" in da.coords


def test_to_xarray_time_with_bounds_nemo_with_mapping(nemo_ocean_16):
    field = Field.from_xarray(
        nemo_ocean_16,
        "vt",
        mapping={"time_counter_bounds": {"name": "time_bnds"}},
    )
    da = field.to_xarray(encoding=False)
    assert "bounds" in da["time"].encoding
    assert da["time"].encoding["bounds"] == "time_bnds"
    assert "time_bnds" in da.coords

    da = field.to_xarray(encoding=True)
    assert "bounds" in da["time_counter"].encoding
    assert da["time_counter"].encoding["bounds"] == "time_bnds"
    assert "time_bnds" in da.coords


def test_geobbox_regular_latlon_negative_convention(era5_globe_netcdf):
    tp = Field.from_xarray(era5_globe_netcdf, ncvar="tp")
    res = tp.geobbox(north=10, south=-10, west=25, east=25)
    assert np.all(res.longitude <= 25)
    assert np.all(res.longitude >= 25)
    assert np.all(res.latitude <= 10)
    assert np.all(res.latitude >= -10)


def test_sel_longitude_with_leftnone_slice(era5_globe_netcdf):
    tp = Field.from_xarray(era5_globe_netcdf, ncvar="tp")
    selected_longitude = tp.sel(longitude=slice(None, 20)).longitude.values
    assert np.all(selected_longitude <= 20)
    assert np.all(selected_longitude >= np.min(tp.longitude.values))


def test_sel_longitude_with_rightnone_slice(era5_globe_netcdf):
    tp = Field.from_xarray(era5_globe_netcdf, ncvar="tp")
    selected_longitude = tp.sel(longitude=slice(45, None)).longitude.values
    assert np.all(selected_longitude <= np.max(tp.longitude.values))
    assert np.all(selected_longitude >= 45)


def test_sel_longitude_with_leftnone_slice_change_convention(
    era5_globe_netcdf,
):
    tp = Field.from_xarray(era5_globe_netcdf, ncvar="tp")
    selected_longitude = tp.sel(longitude=slice(None, -10)).longitude.values
    assert np.all(selected_longitude <= -10)
    assert np.all(selected_longitude >= -180)


def test_sel_longitude_with_rightnone_slice_change_convention(
    era5_globe_netcdf,
):
    tp = Field.from_xarray(era5_globe_netcdf, ncvar="tp")
    selected_longitude = tp.sel(longitude=slice(-20, None)).longitude.values
    assert np.all(selected_longitude <= 180)
    assert np.all(selected_longitude >= -20)


def test_sel_latitude_with_leftnone_slice(era5_globe_netcdf):
    tp = Field.from_xarray(era5_globe_netcdf, ncvar="tp")
    selected_latitude = tp.sel(latitude=slice(None, 20)).latitude.values
    assert np.all(selected_latitude >= 20)
    assert np.all(selected_latitude <= np.max(tp.latitude.values))


def test_sel_latitude_with_rightnone_slice(era5_globe_netcdf):
    tp = Field.from_xarray(era5_globe_netcdf, ncvar="tp")
    selected_latitude = tp.sel(latitude=slice(45, None)).latitude.values
    assert np.all(selected_latitude >= np.min(tp.latitude.values))
    assert np.all(selected_latitude <= 45)


def test_interpolate_regular_to_regular_gridded(era5_netcdf):
    field = Field.from_xarray(era5_netcdf["d2m"].to_dataset(), ncvar="d2m")
    loc = {
        "latitude": np.linspace(35, 48, num=20),
        "longitude": np.linspace(2, 20, num=20),
    }
    domain = GeodeticGrid(**loc)
    domain.type = DomainType.GRIDDED
    res = field.interpolate(domain=domain, method="linear")
    assert res.domain.crs == domain.crs
    assert res.domain.type == domain.type
    dims = {dim.type for dim in res.dims.flat}
    assert AxisType.LATITUDE in dims
    assert AxisType.LONGITUDE in dims
    assert res.latitude.size == loc["latitude"].size
    assert res.longitude.size == loc["longitude"].size


def test_interpolate_regular_to_regular_point(era5_netcdf):
    field = Field.from_xarray(era5_netcdf["d2m"].to_dataset(), ncvar="d2m")
    loc = {
        "latitude": np.linspace(35, 48, num=20),
        "longitude": np.linspace(2, 20, num=20),
    }
    domain = GeodeticPoints(**loc)
    res = field.interpolate(domain=domain, method="linear")
    assert res.domain.crs == domain.crs
    assert res.domain.type == domain.type
    assert res.latitude.dims.size == 1
    assert res.latitude.dims[0].name == "points"
    assert res.latitude.size == loc["latitude"].size
    assert res.longitude.dims.size == 1
    assert res.longitude.dims[0].name == "points"
    assert res.longitude.size == loc["longitude"].size


def test_interpolate_rotated_pole_to_regular_gridded(era5_rotated_netcdf_wso):
    wso = Field.from_xarray(era5_rotated_netcdf_wso, ncvar="W_SO")
    loc = {
        "latitude": np.linspace(35, 48, num=20),
        "longitude": np.linspace(2, 20, num=20),
    }
    domain = GeodeticGrid(**loc)
    domain.type = DomainType.GRIDDED
    res = wso.interpolate(domain=domain, method="linear")
    assert res.domain.crs == domain.crs
    assert res.domain.type == domain.type
    dims = {dim.type for dim in res.dims.flat}
    assert AxisType.LATITUDE in dims
    assert AxisType.LONGITUDE in dims
    assert res.latitude.size == loc["latitude"].size
    assert res.longitude.size == loc["longitude"].size


def test_interpolate_rotated_pole_to_regular_point(era5_rotated_netcdf_wso):
    wso = Field.from_xarray(era5_rotated_netcdf_wso, ncvar="W_SO")
    loc = {
        "latitude": np.linspace(35, 48, num=20),
        "longitude": np.linspace(2, 20, num=20),
    }
    domain = GeodeticPoints(**loc)
    res = wso.interpolate(domain=domain, method="linear")
    assert res.domain.crs == domain.crs
    assert res.domain.type == domain.type
    assert res.latitude.dims.size == 1
    assert res.latitude.dims[0].name == "points"
    assert res.latitude.size == loc["latitude"].size
    assert res.longitude.dims.size == 1
    assert res.longitude.dims[0].name == "points"
    assert res.longitude.size == loc["longitude"].size


def test_resample_without_original_bounds(era5_globe_netcdf):
    tp = Field.from_xarray(era5_globe_netcdf, ncvar="tp")
    tp_r = tp.resample(operator="maximum", frequency="W")
    assert tp.values.max() == tp_r.values.max()
    diff = 7 * 24 * 60 * 60 * 1_000_000_000
    diff_ = np.diff(tp_r.time.values)
    assert np.all(diff_ == np.full_like(diff_, fill_value=diff))
    assert tp_r.time.bounds is not None
    assert tp_r.time.bounds["time_bounds"].shape[0] == tp_r.time.shape[0]


def test_resample_with_original_bounds(era5_rotated_netcdf_wso):
    wso = Field.from_xarray(era5_rotated_netcdf_wso, ncvar="W_SO")
    wso_r = wso.resample(operator="sum", frequency="12H")
    diff = 12 * 60 * 60 * 1_000_000_000
    diff_ = np.diff(wso_r.time.values)
    assert np.all(diff_ == np.full_like(diff_, fill_value=diff))
    assert wso_r.time.bounds is not None
    assert wso_r.time.bounds["time_bounds"].shape[0] == wso_r.time.shape[0]


def test_adding_time_bounds(era5_netcdf):
    field = Field.from_xarray(era5_netcdf["d2m"].to_dataset(), ncvar="d2m")
    assert field.time.bounds is None
    time_bounds = np.empty(shape=(field.time.size, 2), dtype=field.time.dtype)
    time_resolution = field.time.values[1] - field.time.values[0]
    time_bounds[0, 0] = field.time.values[0] - time_resolution
    time_bounds[1:, 0] = field.time.values[:-1]
    time_bounds[:, 1] = field.time.values
    field.time.bounds = time_bounds
    assert isinstance(field.time.bounds, dict)
    assert "time_bounds" in field.time.bounds
    assert field.time.bounds["time_bounds"].shape == field.time.shape + (2,)
    assert "bounds" in field.time.encoding
    assert field.time.encoding["bounds"] == "time_bounds"


def test_regridding_regular_to_regular_conservative(era5_netcdf):
    field_in = Field.from_xarray(era5_netcdf, ncvar="d2m")
    lat_in, lon_in = field_in.latitude, field_in.longitude

    lat_step = lon_step = 0.1
    lat = np.arange(lat_in.min(), lat_in.max(), lat_step)
    lon = np.arange(lon_in.min(), lon_in.max(), lon_step)
    target = Domain(
        coords=[
            Coordinate(
                data=lat,
                axis=Axis(name="latitude", is_dim=True),
                dims=("latitude",),
            ),
            Coordinate(
                data=lon,
                axis=Axis(name="longitude", is_dim=True),
                dims=("longitude",),
            ),
        ],
        crs=GeogCS(6371229),
        domaintype=DomainType.GRIDDED,
    )
    field_out = field_in.regrid(
        target=target,
        method="conservative",
        weights_path=None,
        reuse_weights=True,
    )

    assert field_out.domain.crs == target.crs
    assert field_out.coords.keys() == {"time", "latitude", "longitude"}
    assert field_in.time.shape == field_out.time.shape
    assert np.all(field_in.time.values == field_out.time.values)
    assert target.latitude.shape == field_out.latitude.shape
    assert np.allclose(target.latitude.values, field_out.latitude.values)
    assert target.longitude.shape == field_out.longitude.shape
    assert np.allclose(target.longitude.values, field_out.longitude.values)
    assert np.allclose(
        np.nanquantile(field_in.values, [0, 0.25, 0.5, 0.75, 1]),
        np.nanquantile(field_out.values, [0, 0.25, 0.5, 0.75, 1]),
        atol=1,
    )


def test_regridding_regular_to_regular_bilinear(era5_netcdf):
    field_in = Field.from_xarray(era5_netcdf, ncvar="d2m")
    lat_in, lon_in = field_in.latitude, field_in.longitude

    lat_step = lon_step = 0.1
    lat = np.arange(lat_in.min(), lat_in.max(), lat_step)
    lon = np.arange(lon_in.min(), lon_in.max(), lon_step)
    target = Domain(
        coords=[
            Coordinate(
                data=lat,
                axis=Axis(name="latitude", is_dim=True),
                dims=("latitude",),
            ),
            Coordinate(
                data=lon,
                axis=Axis(name="longitude", is_dim=True),
                dims=("longitude",),
            ),
        ],
        crs=GeogCS(6371229),
        domaintype=DomainType.GRIDDED,
    )
    field_out = field_in.regrid(
        target=target,
        method="bilinear",
        weights_path=None,
        reuse_weights=True,
    )

    assert field_out.domain.crs == target.crs
    assert field_out.coords.keys() == {"time", "latitude", "longitude"}
    assert field_in.time.shape == field_out.time.shape
    assert np.all(field_in.time.values == field_out.time.values)
    assert target.latitude.shape == field_out.latitude.shape
    assert np.allclose(target.latitude.values, field_out.latitude.values)
    assert target.longitude.shape == field_out.longitude.shape
    assert np.allclose(target.longitude.values, field_out.longitude.values)
    assert np.allclose(
        np.nanquantile(field_in.values, [0, 0.25, 0.5, 0.75, 1]),
        np.nanquantile(field_out.values, [0, 0.25, 0.5, 0.75, 1]),
        atol=1,
    )


def test_regridding_regular_to_regular_nearest_s2d(era5_netcdf):
    field_in = Field.from_xarray(era5_netcdf, ncvar="d2m")
    lat_in, lon_in = field_in.latitude, field_in.longitude

    lat_step = lon_step = 0.1
    lat = np.arange(lat_in.min(), lat_in.max(), lat_step)
    lon = np.arange(lon_in.min(), lon_in.max(), lon_step)
    target = Domain(
        coords=[
            Coordinate(
                data=lat,
                axis=Axis(name="latitude", is_dim=True),
                dims=("latitude",),
            ),
            Coordinate(
                data=lon,
                axis=Axis(name="longitude", is_dim=True),
                dims=("longitude",),
            ),
        ],
        crs=GeogCS(6371229),
        domaintype=DomainType.GRIDDED,
    )
    field_out = field_in.regrid(
        target=target,
        method="nearest_s2d",
        weights_path=None,
        reuse_weights=True,
    )

    assert field_out.domain.crs == target.crs
    assert field_out.coords.keys() == {"time", "latitude", "longitude"}
    assert field_in.time.shape == field_out.time.shape
    assert np.all(field_in.time.values == field_out.time.values)
    assert target.latitude.shape == field_out.latitude.shape
    assert np.allclose(target.latitude.values, field_out.latitude.values)
    assert target.longitude.shape == field_out.longitude.shape
    assert np.allclose(target.longitude.values, field_out.longitude.values)
    assert np.allclose(
        np.nanquantile(field_in.values, [0, 0.25, 0.5, 0.75, 1]),
        np.nanquantile(field_out.values, [0, 0.25, 0.5, 0.75, 1]),
        atol=1,
    )


def test_regridding_regular_to_regular_nearest_d2s(era5_netcdf):
    field_in = Field.from_xarray(era5_netcdf, ncvar="d2m")
    lat_in, lon_in = field_in.latitude, field_in.longitude

    lat_step = lon_step = 0.1
    lat = np.arange(lat_in.min(), lat_in.max(), lat_step)
    lon = np.arange(lon_in.min(), lon_in.max(), lon_step)
    target = Domain(
        coords=[
            Coordinate(
                data=lat,
                axis=Axis(name="latitude", is_dim=True),
                dims=("latitude",),
            ),
            Coordinate(
                data=lon,
                axis=Axis(name="longitude", is_dim=True),
                dims=("longitude",),
            ),
        ],
        crs=GeogCS(6371229),
        domaintype=DomainType.GRIDDED,
    )
    field_out = field_in.regrid(
        target=target,
        method="nearest_d2s",
        weights_path=None,
        reuse_weights=True,
    )

    assert field_out.domain.crs == target.crs
    assert field_out.coords.keys() == {"time", "latitude", "longitude"}
    assert field_in.time.shape == field_out.time.shape
    assert np.all(field_in.time.values == field_out.time.values)
    assert target.latitude.shape == field_out.latitude.shape
    assert np.allclose(target.latitude.values, field_out.latitude.values)
    assert target.longitude.shape == field_out.longitude.shape
    assert np.allclose(target.longitude.values, field_out.longitude.values)
    assert np.allclose(
        np.nanquantile(field_in.values, [0, 0.25, 0.5, 0.75, 1]),
        np.nanquantile(field_out.values, [0, 0.25, 0.5, 0.75, 1]),
        atol=1,
    )


def test_regridding_regular_to_regular_patch(era5_netcdf):
    field_in = Field.from_xarray(era5_netcdf, ncvar="d2m")
    lat_in, lon_in = field_in.latitude, field_in.longitude

    lat_step = lon_step = 0.1
    lat = np.arange(lat_in.min(), lat_in.max(), lat_step)
    lon = np.arange(lon_in.min(), lon_in.max(), lon_step)
    target = Domain(
        coords=[
            Coordinate(
                data=lat,
                axis=Axis(name="latitude", is_dim=True),
                dims=("latitude",),
            ),
            Coordinate(
                data=lon,
                axis=Axis(name="longitude", is_dim=True),
                dims=("longitude",),
            ),
        ],
        crs=GeogCS(6371229),
        domaintype=DomainType.GRIDDED,
    )
    field_out = field_in.regrid(
        target=target,
        method="patch",
        weights_path=None,
        reuse_weights=True,
    )

    assert field_out.domain.crs == target.crs
    assert field_out.coords.keys() == {"time", "latitude", "longitude"}
    assert field_in.time.shape == field_out.time.shape
    assert np.all(field_in.time.values == field_out.time.values)
    assert target.latitude.shape == field_out.latitude.shape
    assert np.allclose(target.latitude.values, field_out.latitude.values)
    assert target.longitude.shape == field_out.longitude.shape
    assert np.allclose(target.longitude.values, field_out.longitude.values)
    assert np.allclose(
        np.nanquantile(field_in.values, [0, 0.25, 0.5, 0.75, 1]),
        np.nanquantile(field_out.values, [0, 0.25, 0.5, 0.75, 1]),
        atol=1,
    )


def test_regridding_rotated_pole_to_regular_bilinear(era5_rotated_netcdf_wso):
    field_in = Field.from_xarray(era5_rotated_netcdf_wso, ncvar="W_SO")
    lat_in, lon_in = field_in.latitude, field_in.longitude

    lat_step = lon_step = 0.1
    lat = np.arange(lat_in.min(), lat_in.max(), lat_step)
    lon = np.arange(lon_in.min(), lon_in.max(), lon_step)
    target = Domain(
        coords=[
            Coordinate(
                data=lat,
                axis=Axis(name="latitude", is_dim=True),
                dims=("latitude",),
            ),
            Coordinate(
                data=lon,
                axis=Axis(name="longitude", is_dim=True),
                dims=("longitude",),
            ),
        ],
        crs=GeogCS(6371229),
        domaintype=DomainType.GRIDDED,
    )
    field_out = field_in.regrid(
        target=target,
        method="bilinear",
        weights_path=None,
        reuse_weights=True,
    )

    assert field_out.domain.crs == target.crs
    dims = field_in.coords.keys() - {"grid_latitude", "grid_longitude"}
    assert field_out.coords.keys() == dims
    assert field_in.time.shape == field_out.time.shape
    assert np.all(field_in.time.values == field_out.time.values)
    assert target.latitude.shape == field_out.latitude.shape
    assert np.allclose(target.latitude.values, field_out.latitude.values)
    assert target.longitude.shape == field_out.longitude.shape
    assert np.allclose(target.longitude.values, field_out.longitude.values)
    assert np.allclose(
        np.nanquantile(field_in.values, [0, 0.25, 0.5, 0.75, 1]),
        np.nanquantile(field_out.values, [0, 0.25, 0.5, 0.75, 1]),
        atol=1,
    )


def test_regridding_rotated_pole_to_regular_nearest_s2d(
    era5_rotated_netcdf_wso,
):
    field_in = Field.from_xarray(era5_rotated_netcdf_wso, ncvar="W_SO")
    lat_in, lon_in = field_in.latitude, field_in.longitude

    lat_step = lon_step = 0.1
    lat = np.arange(lat_in.min(), lat_in.max(), lat_step)
    lon = np.arange(lon_in.min(), lon_in.max(), lon_step)
    target = Domain(
        coords=[
            Coordinate(
                data=lat,
                axis=Axis(name="latitude", is_dim=True),
                dims=("latitude",),
            ),
            Coordinate(
                data=lon,
                axis=Axis(name="longitude", is_dim=True),
                dims=("longitude",),
            ),
        ],
        crs=GeogCS(6371229),
        domaintype=DomainType.GRIDDED,
    )
    field_out = field_in.regrid(
        target=target,
        method="nearest_s2d",
        weights_path=None,
        reuse_weights=True,
    )

    assert field_out.domain.crs == target.crs
    dims = field_in.coords.keys() - {"grid_latitude", "grid_longitude"}
    assert field_out.coords.keys() == dims
    assert field_in.time.shape == field_out.time.shape
    assert np.all(field_in.time.values == field_out.time.values)
    assert target.latitude.shape == field_out.latitude.shape
    assert np.allclose(target.latitude.values, field_out.latitude.values)
    assert target.longitude.shape == field_out.longitude.shape
    assert np.allclose(target.longitude.values, field_out.longitude.values)
    assert np.allclose(
        np.nanquantile(field_in.values, [0, 0.25, 0.5, 0.75, 1]),
        np.nanquantile(field_out.values, [0, 0.25, 0.5, 0.75, 1]),
        atol=1,
    )


def test_regridding_rotated_pole_to_regular_nearest_d2s(
    era5_rotated_netcdf_wso,
):
    field_in = Field.from_xarray(era5_rotated_netcdf_wso, ncvar="W_SO")
    lat_in, lon_in = field_in.latitude, field_in.longitude

    lat_step = lon_step = 0.1
    lat = np.arange(lat_in.min(), lat_in.max(), lat_step)
    lon = np.arange(lon_in.min(), lon_in.max(), lon_step)
    target = Domain(
        coords=[
            Coordinate(
                data=lat,
                axis=Axis(name="latitude", is_dim=True),
                dims=("latitude",),
            ),
            Coordinate(
                data=lon,
                axis=Axis(name="longitude", is_dim=True),
                dims=("longitude",),
            ),
        ],
        crs=GeogCS(6371229),
        domaintype=DomainType.GRIDDED,
    )
    field_out = field_in.regrid(
        target=target,
        method="nearest_d2s",
        weights_path=None,
        reuse_weights=True,
    )

    assert field_out.domain.crs == target.crs
    dims = field_in.coords.keys() - {"grid_latitude", "grid_longitude"}
    assert field_out.coords.keys() == dims
    assert field_in.time.shape == field_out.time.shape
    assert np.all(field_in.time.values == field_out.time.values)
    assert target.latitude.shape == field_out.latitude.shape
    assert np.allclose(target.latitude.values, field_out.latitude.values)
    assert target.longitude.shape == field_out.longitude.shape
    assert np.allclose(target.longitude.values, field_out.longitude.values)
    assert np.allclose(
        np.nanquantile(field_in.values, [0, 0.25, 0.5, 0.75, 1]),
        np.nanquantile(field_out.values, [0, 0.25, 0.5, 0.75, 1]),
        atol=1,
    )


def test_regridding_rotated_pole_to_regular_patch(era5_rotated_netcdf_wso):
    field_in = Field.from_xarray(era5_rotated_netcdf_wso, ncvar="W_SO")
    lat_in, lon_in = field_in.latitude, field_in.longitude

    lat_step = lon_step = 0.1
    lat = np.arange(lat_in.min(), lat_in.max(), lat_step)
    lon = np.arange(lon_in.min(), lon_in.max(), lon_step)
    target = Domain(
        coords=[
            Coordinate(
                data=lat,
                axis=Axis(name="latitude", is_dim=True),
                dims=("latitude",),
            ),
            Coordinate(
                data=lon,
                axis=Axis(name="longitude", is_dim=True),
                dims=("longitude",),
            ),
        ],
        crs=GeogCS(6371229),
        domaintype=DomainType.GRIDDED,
    )
    field_out = field_in.regrid(
        target=target,
        method="patch",
        weights_path=None,
        reuse_weights=True,
    )

    assert field_out.domain.crs == target.crs
    dims = field_in.coords.keys() - {"grid_latitude", "grid_longitude"}
    assert field_out.coords.keys() == dims
    assert field_in.time.shape == field_out.time.shape
    assert np.all(field_in.time.values == field_out.time.values)
    assert target.latitude.shape == field_out.latitude.shape
    assert np.allclose(target.latitude.values, field_out.latitude.values)
    assert target.longitude.shape == field_out.longitude.shape
    assert np.allclose(target.longitude.values, field_out.longitude.values)
    assert np.allclose(
        np.nanquantile(field_in.values, [0, 0.25, 0.5, 0.75, 1]),
        np.nanquantile(field_out.values, [0, 0.25, 0.5, 0.75, 1]),
        atol=1,
    )


def test_sel_by_time_combo_only_day(era5_netcdf):
    field = Field.from_xarray(era5_netcdf, ncvar="tp")
    field = field.sel(time={"day": 10})
    assert len(field.time) == 24


<<<<<<< HEAD
def test_auxiliary_coords_after_resampling(era5_rotated_netcdf_tmin2m):
    field = Field.from_xarray(era5_rotated_netcdf_tmin2m, ncvar="TMIN_2M")
    assert "latitude" in field.domain.coords
    assert field.domain.coords["latitude"].type is CoordinateType.DEPENDENT
    assert "longitude" in field.domain.coords
    assert field.domain.coords["longitude"].type is CoordinateType.DEPENDENT
    field = field.resample(frequency="1D", operator="min")
    assert "latitude" in field.domain.coords
    assert field.domain.coords["latitude"].type is CoordinateType.DEPENDENT
    assert "longitude" in field.domain.coords
    assert field.domain.coords["longitude"].type is CoordinateType.DEPENDENT
=======
@pytest.mark.skip("Currently domaintype is set only in `locations` method")
def test_field_domain_type_regular_lat_lon(
    era5_netcdf,
):
    field = Field.from_xarray(era5_netcdf, ncvar="tp")
    assert field.domain.type is DomainType.GRIDDED


def test_keeping_field_domain_type_in_to_xarray_and_from_xarray(era5_netcdf):
    field = Field.from_xarray(era5_netcdf, ncvar="tp")
    field = field.locations(latitude=10, longitude=20)
    assert field.domain.type is DomainType.POINTS
    field = field.sel(time={"day": 10})
    assert field.domain.type is DomainType.POINTS
>>>>>>> a55acaec
<|MERGE_RESOLUTION|>--- conflicted
+++ resolved
@@ -1703,7 +1703,6 @@
     assert len(field.time) == 24
 
 
-<<<<<<< HEAD
 def test_auxiliary_coords_after_resampling(era5_rotated_netcdf_tmin2m):
     field = Field.from_xarray(era5_rotated_netcdf_tmin2m, ncvar="TMIN_2M")
     assert "latitude" in field.domain.coords
@@ -1715,7 +1714,7 @@
     assert field.domain.coords["latitude"].type is CoordinateType.DEPENDENT
     assert "longitude" in field.domain.coords
     assert field.domain.coords["longitude"].type is CoordinateType.DEPENDENT
-=======
+
 @pytest.mark.skip("Currently domaintype is set only in `locations` method")
 def test_field_domain_type_regular_lat_lon(
     era5_netcdf,
@@ -1729,5 +1728,4 @@
     field = field.locations(latitude=10, longitude=20)
     assert field.domain.type is DomainType.POINTS
     field = field.sel(time={"day": 10})
-    assert field.domain.type is DomainType.POINTS
->>>>>>> a55acaec
+    assert field.domain.type is DomainType.POINTS