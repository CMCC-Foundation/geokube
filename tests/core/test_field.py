--- conflicted
+++ resolved
@@ -1132,7 +1132,6 @@
     assert np.all(selected_latitude <= 45)
 
 
-<<<<<<< HEAD
 def test_interpolate_regular_to_regular_gridded(era5_netcdf):
     field = Field.from_xarray(era5_netcdf['d2m'].to_dataset(), ncvar='d2m')
     loc = {
@@ -1203,7 +1202,8 @@
     assert res.longitude.dims.size == 1
     assert res.longitude.dims[0].name == 'points'
     assert res.longitude.size == loc['longitude'].size
-=======
+
+
 def test_resample_without_original_bounds(era5_globe_netcdf):
     tp = Field.from_xarray(era5_globe_netcdf, ncvar="tp")
     tp_r = tp.resample(operator='maximum', frequency='W')
@@ -1238,5 +1238,4 @@
     assert 'time_bounds' in field.time.bounds
     assert field.time.bounds['time_bounds'].shape == field.time.shape + (2,)
     assert 'bounds' in field.time.encoding
-    assert field.time.encoding['bounds'] == 'time_bounds'
->>>>>>> 1c3d4dac
+    assert field.time.encoding['bounds'] == 'time_bounds'