--- conflicted
+++ resolved
@@ -1705,7 +1705,6 @@
     assert len(field.time) == 24
 
 
-<<<<<<< HEAD
 def test_resample_if_gap_in_time_axis(era5_netcdf):
     field = Field.from_xarray(era5_netcdf, ncvar="tp")
     field = field.sel(time={"day": [10, 15], "hour": [10, 16]})
@@ -1723,7 +1722,8 @@
     assert len(result.time) == 2
     assert np.allclose(result.to_xarray(False).tp.values[0, ...], val1)
     assert np.allclose(result.to_xarray(False).tp.values[1, ...], val2)
-=======
+
+
 def test_auxiliary_coords_after_resampling(era5_rotated_netcdf_tmin2m):
     field = Field.from_xarray(era5_rotated_netcdf_tmin2m, ncvar="TMIN_2M")
     assert "latitude" in field.domain.coords
@@ -1735,7 +1735,6 @@
     assert field.domain.coords["latitude"].type is CoordinateType.DEPENDENT
     assert "longitude" in field.domain.coords
     assert field.domain.coords["longitude"].type is CoordinateType.DEPENDENT
->>>>>>> ae198e06
 
 
 @pytest.mark.skip("Currently domaintype is set only in `locations` method")
