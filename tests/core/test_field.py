--- conflicted
+++ resolved
@@ -210,9 +210,7 @@
 def test_geobbox_regular_latlon(era5_globe_netcdf):
     tp = Field.from_xarray(era5_globe_netcdf, ncvar="tp")
     with pytest.raises(ValueError):
-        __ = tp.geobbox(
-            north=10, south=-10, west=50, east=80, top=5, bottom=10
-        )
+        __ = tp.geobbox(north=10, south=-10, west=50, east=80, top=5, bottom=10)
 
     res = tp.geobbox(north=10, south=-10, west=50, east=80)
     assert np.all(res["latitude"].values <= 10)
@@ -548,7 +546,6 @@
     assert f.units._unit == cf.Unit("m")
 
 
-<<<<<<< HEAD
 def test_var_name_when_field_from_field_id_is_missing(era5_rotated_netcdf):
     wso = Field.from_xarray(
         era5_rotated_netcdf,
@@ -567,7 +564,8 @@
     assert wso.latitude.name == "latitude"
     assert wso.longitude.name == "longitude"
     assert wso.time.name == "time"
-=======
+
+
 def test_to_xarray_time_with_bounds(era5_rotated_netcdf, nemo_ocean_16):
     field = Field.from_xarray(era5_rotated_netcdf, "W_SO")
     da = field.to_xarray(encoding=False)
@@ -614,5 +612,4 @@
     da = field.to_xarray(encoding=True)
     assert "bounds" in da["time_centered"].encoding
     assert da["time_centered"].encoding["bounds"] == "time_bnds"
-    assert "time_bnds" in da.coords
->>>>>>> 93166e51
+    assert "time_bnds" in da.coords