from numbers import Number

import dask.array as da
import numpy as np
import dask.array as da
import pytest

import geokube.utils.exceptions as ex
from geokube.core.axis import Axis, AxisType
from geokube.core.coordinate import Coordinate, CoordinateType
from geokube.core.unit import Unit
from geokube.core.variable import Variable
from tests import compare_dicts
from tests.fixtures import *


def test_process_bounds_fails():
    with pytest.raises(
        ex.HCubeTypeError,
        match=r"Expected argument is one of the following types `dict`, `numpy.ndarray`, or `geokube.Variable`, but provided*",
    ):
        Coordinate._process_bounds(
            [1, 2, 3, 4],
            name="name",
            units="units",
            axis=Axis("time"),
            variable_shape=(100, 1),
        )

    with pytest.raises(
        ex.HCubeTypeError,
        match=r"Expected argument is one of the following types `dict`, `numpy.ndarray`, or `geokube.Variable`, but provided*",
    ):
        Coordinate._process_bounds(
            "bounds",
            name="name",
            units="units",
            axis=Axis("time"),
            variable_shape=(100, 1),
        )

    with pytest.raises(
        ex.HCubeTypeError,
        match=r"Expected argument is one of the following types `dict`, `numpy.ndarray`, or `geokube.Variable`, but provided*",
    ):
        Coordinate._process_bounds(
            xr.DataArray([1, 2, 3, 4]),
            name="name",
            units="units",
            axis=Axis("time"),
            variable_shape=(100, 1),
        )

    with pytest.raises(ex.HCubeValueError, match=r"Bounds should *"):
        _ = Coordinate._process_bounds(
            Variable(data=np.random.rand(100, 5), dims=["time", "bounds"]),
            name="name",
            units="units",
            axis=Axis("time"),
            variable_shape=(100, 1),
        )

    with pytest.raises(ex.HCubeValueError, match=r"Bounds should *"):
        _ = Coordinate._process_bounds(
            Variable(data=np.random.rand(100, 5), dims=["time", "bounds"], units="m"),
            name="name",
            units="units",
            axis=Axis("time"),
            variable_shape=(100, 1),
        )

    with pytest.raises(ex.HCubeValueError, match=r"Bounds should *"):
        _ = Coordinate._process_bounds(
            bounds=da.random.random((400, 2)),
            name="name",
            units="units",
            axis=Axis("time"),
            variable_shape=(100, 1),
        )


def test_process_bounds_proper_attrs_setting():
    D = np.random.rand(100, 2)
    r = Coordinate._process_bounds(
        Variable(data=D, dims=["time", "bounds"]),
        name="name",
        units="units",
        axis=Axis("time"),
        variable_shape=(100, 1),
    )
    assert isinstance(r, dict)
    assert "name_bounds" in r
    assert np.all(r["name_bounds"] == D)

    r = Coordinate._process_bounds(
        bounds=D, name="name", units="units", axis=Axis("time"), variable_shape=(100, 1)
    )
    assert isinstance(r, dict)
    assert "name_bounds" in r
    assert isinstance(r["name_bounds"], Variable)
    assert r["name_bounds"].units == Unit("units")
    assert np.all(r["name_bounds"] == D)

    D = da.random.random((400, 2))
    r = Coordinate._process_bounds(
        bounds=D,
        name="name2",
        units="units",
        axis=Axis("time"),
        variable_shape=(400, 1),
    )
    assert isinstance(r, dict)
    assert "name2_bounds" in r
    assert isinstance(r["name2_bounds"], Variable)
    assert r["name2_bounds"].units == Unit("units")
    assert np.all(r["name2_bounds"] == D)


def test_process_bounds_using_dict():
    d = {
        "q": np.ones((100, 2)),
        "w_bounds": Variable(
            data=np.full((100, 2), fill_value=10), dims=("lat", "bounds")
        ),
    }

    # with pytest.raises(ex.HCubeValueError, match=r"Bounds should*"):
    #     _ = Coordinate._process_bounds(
    #         d, name="name2", units="m", axis=Axis("lat"), variable_shape=(400, 1)
    #     )

    r = Coordinate._process_bounds(
        d, name="name2", units="m", axis=Axis("lon"), variable_shape=(100, 1)
    )
    assert "q" in r
    assert "w_bounds" in r
    assert r["q"].units == Unit("m")
    assert set(r["q"].dim_names) == {"lon", "bounds"}
    assert r["w_bounds"].units == Unit(
        None
    )  # no unit provided in `w` Variable definition
    assert set(r["w_bounds"].dim_names) == {
        "lat",
        "bounds",
    }  # `lat` defined as `w` Variable dim


def test_init_fails():
    with pytest.raises(ex.HCubeValueError, match=r"`data` cannot be `None`"):
        _ = Coordinate(data=None, axis="lat")

    with pytest.raises(
        ex.HCubeTypeError,
        match=r"Expected argument is one of the following types `geokube.Axis` or `str`, but provided *",
    ):
        _ = Coordinate(data=np.ones(100), axis=["lat"])

    with pytest.raises(
        ex.HCubeTypeError,
        match=r"Expected argument is one of the following types `geokube.Axis` or `str`, but provided *",
    ):
        _ = Coordinate(data=np.ones(100), axis=15670)

    with pytest.raises(
        ex.HCubeValueError,
        match=r"If coordinate is not a dimension, you need to supply `dims` argument!",
    ):
        _ = Coordinate(data=np.ones(100), axis=Axis("lat", is_dim=False))


def test_init_from_dask():
    D = da.random.random((100,))
    c = Coordinate(data=D, axis=Axis("latitude", is_dim=True), dims=("latitude"))
    assert c.dim_names == ("latitude",)
    assert c.dim_ncvars == ("latitude",)
    assert c.type is CoordinateType.INDEPENDENT
    assert c.axis_type is AxisType.LATITUDE
    assert c.is_independent


@pytest.mark.skip(
    "Invalidate as in the current version, if `dims` is None, it is created based on provided `axis`"
)
def test_init_from_dask_fail():
    D = da.random.random((100,))

    with pytest.raises(ex.HCubeValueError, match=r"Provided data have *"):
        _ = Coordinate(
            data=D,
            axis=Axis("lon", is_dim=True, encoding={"name": "new_lon_name"}),
            dims=None,
        )


def test_init_from_dask_proper_attrs_setting():
    D = da.random.random((100,))
    c = Coordinate(
        data=D,
        axis=Axis("lon", is_dim=True, encoding={"name": "new_lon_name"}),
        dims="lon",
    )
    assert c.name == "lon"
    assert c.ncvar == "new_lon_name"
    assert c.dim_names == ("lon",)
    assert c.dim_ncvars == ("lon",)
    assert c.type is CoordinateType.INDEPENDENT
    assert c.axis_type is AxisType.LONGITUDE
    assert c.is_independent


def test_init_from_dask_fail_on_bounds_shape():
    D = da.random.random((100,))
    with pytest.raises(ex.HCubeValueError, match=r"Bounds should*"):
        _ = Coordinate(
            data=D,
            axis=Axis("lon", is_dim=True, encoding={"name": "new_lon_name"}),
            bounds=np.ones((104, 2)),
        )


def test_init_from_numpy_proper_attrs_setting():
    D = np.random.random((100,))
    c = Coordinate(
        data=D,
        axis=Axis("lon", is_dim=True, encoding={"name": "new_lon_name"}),
        dims="lon",
        encoding={"name": "my_lon_name"},
    )
    assert c.name == "lon"
    # if encoding provieded for Axis and Cooridnate, they are merged. Keys in Axis encoding will be overwritten
    assert c.ncvar == "my_lon_name"
    assert c.dim_names == ("lon",)
    assert c.dim_ncvars == ("lon",)
    assert c.type is CoordinateType.INDEPENDENT
    assert c.axis_type is AxisType.LONGITUDE
    assert c.is_independent


def test_init_fails_on_scalar_data_if_dims_passed():
    with pytest.raises(ex.HCubeValueError, match=r"Provided data have *"):
        _ = Coordinate(data=10, axis="longitude", dims="longitude")


def test_init_with_scalar_data():
    c = Coordinate(data=10, axis="longitude")
    assert c.type is CoordinateType.SCALAR
    assert c.axis_type is AxisType.LONGITUDE
    assert np.all(c.values == 10)
    assert c.is_independent  # Scalar treated as independent


def test_init_fails_on_missing_dim():
    D = da.random.random((100, 50))
    with pytest.raises(ex.HCubeValueError, match=r"Provided data have *"):
        _ = Coordinate(data=D, axis="longitude", dims="longitude")


def test_init_proper_multidim_coord():
    D = da.random.random((100, 50))
    c = Coordinate(data=D, axis="longitude", dims=["x", "y"])
    assert c.type is CoordinateType.DEPENDENT
    assert c.axis_type is AxisType.LONGITUDE
    assert c.dim_names == ("x", "y")
    assert c.dim_ncvars == ("x", "y")
    assert c.is_dependent


def test_from_xarray__regular_latlon(era5_netcdf):
    c = Coordinate.from_xarray(era5_netcdf, "time")
    assert c.type is CoordinateType.INDEPENDENT
    assert c.axis_type is AxisType.TIME
    assert c.dim_names == ("time",)
    assert c.units == Unit(
        era5_netcdf["time"].encoding["units"], era5_netcdf["time"].encoding["calendar"]
    )
    assert c.bounds is None
    assert not c.has_bounds


def test_from_xarray_rotated_pole(era5_rotated_netcdf):
    c = Coordinate.from_xarray(era5_rotated_netcdf, "soil1")
    assert c.dim_names == ("depth",)
    assert c.dim_ncvars == ("soil1",)
    assert c.has_bounds
    assert c.bounds is not None
    assert c.name == "depth"
    assert c.ncvar == "soil1"
    assert c.type is CoordinateType.INDEPENDENT
    assert c.axis_type is AxisType.VERTICAL or c.axis_type is AxisType.Z
    assert c.dim_names == ("depth",)
    assert c.dim_ncvars == ("soil1",)
    assert c.units == Unit("m")
    assert c.bounds["soil1_bnds"].units == Unit("m")


def test_from_xarray_rotated_pole_with_mapping(era5_rotated_netcdf):
    c = Coordinate.from_xarray(
        era5_rotated_netcdf, "soil1", mapping={"soil1": {"name": "new_soil"}}
    )
    assert c.has_bounds
    assert c.bounds is not None
    assert c.name == "new_soil"
    assert c.ncvar == "soil1"
    assert c.dim_names == ("new_soil",)
    assert c.dim_ncvars == ("soil1",)
    assert c.type is CoordinateType.INDEPENDENT
    assert c.axis_type is AxisType.VERTICAL or c.axis_type is AxisType.Z
    assert c.dim_ncvars == ("soil1",)
    assert c.units == Unit("m")
    assert c.bounds["soil1_bnds"].units == Unit("m")


def test_to_xarray_rotated_pole_without_encoding(era5_rotated_netcdf):
    c = Coordinate.from_xarray(era5_rotated_netcdf, "soil1")
    coord_dset = c.to_xarray(encoding=False)
    coord = coord_dset["depth"]

    assert coord.name == "depth"
    assert np.all(era5_rotated_netcdf.soil1.values == coord.depth.values)
    assert coord.attrs == era5_rotated_netcdf.soil1.attrs
    assert set(coord.encoding) - {"name"} == set(
        era5_rotated_netcdf.soil1.encoding.keys()
    )

    assert ("bounds" in coord.encoding) or ("bounds" in coord.attrs)
    compare_dicts(
        coord.encoding,
        era5_rotated_netcdf.soil1.encoding,
        exclude_d1="name",
    )


def test_to_xarray_rotated_pole_with_encoding(era5_rotated_netcdf):
    c = Coordinate.from_xarray(era5_rotated_netcdf, "soil1")
    coord_dset = c.to_xarray(encoding=True)
    coord = coord_dset["soil1"]

    assert coord.name == "soil1"
    assert np.all(era5_rotated_netcdf.soil1.values == coord.soil1.values)
    assert coord.attrs == era5_rotated_netcdf.soil1.attrs
    assert set(coord.encoding) - {"name"} == set(
        era5_rotated_netcdf.soil1.encoding.keys()
    )
    compare_dicts(
        coord.encoding,
        era5_rotated_netcdf.soil1.encoding,
        exclude_d1="name",
    )


def test_to_xarray_rotated_pole_with_encoding_2(era5_rotated_netcdf):
    c = Coordinate.from_xarray(era5_rotated_netcdf, "lat")
    assert c.type is CoordinateType.DEPENDENT
    coord_dset = c.to_xarray(encoding=False)
    coord = coord_dset["latitude"]
    assert coord.name == "latitude"
    assert "grid_latitude" in coord.dims
    assert "grid_longitude" in coord.dims
    assert np.all(era5_rotated_netcdf.lat.values == coord.latitude.values)
    assert coord.attrs == era5_rotated_netcdf.lat.attrs
    assert set(coord.encoding) - {"name"} == set(
        era5_rotated_netcdf.lat.encoding.keys()
    ) - {"bounds"}


def test_to_xarray_rotated_pole_without_encoding_2(era5_rotated_netcdf):
    c = Coordinate.from_xarray(era5_rotated_netcdf, "lat")
    coord_dset = c.to_xarray(encoding=True)
    coord = coord_dset["lat"]
    assert coord.name == "lat"
    assert "rlat" in coord.dims
    assert "rlon" in coord.dims
    assert np.all(era5_rotated_netcdf.lat.values == coord.lat.values)
    assert coord.attrs == era5_rotated_netcdf.lat.attrs
    assert set(coord.encoding) - {"name"} == set(
        era5_rotated_netcdf.lat.encoding.keys()
    ) - {"bounds"}


def test_toxarray_keeping_encoding_encoding_false_no_dims_passed():
    D = da.random.random((100,))
    c = Coordinate(data=D, axis=Axis("lat", is_dim=True))
    coord_dset = c.to_xarray(encoding=False)
    coord = coord_dset["lat"]
    assert "lat" in coord.coords
    assert "latitude" not in coord.coords
    assert coord.name == "lat"
    assert coord.dims == ("lat",)
    assert "standard_name" in coord.attrs
    assert coord.attrs["standard_name"] == "latitude"
    assert "units" in coord.attrs
    assert coord.attrs["units"] == "degrees_north"
    assert "name" in coord.encoding
    assert coord.encoding["name"] == "lat"

    c = Coordinate(data=D, axis=Axis("latitude", is_dim=True))
    coord_dset = c.to_xarray(encoding=False)
    coord = coord_dset["latitude"]
    assert "latitude" in coord.coords
    assert coord.name == "latitude"
    assert "lat" not in coord.coords
    assert coord.dims == ("latitude",)
    assert "standard_name" in coord.attrs
    assert coord.attrs["standard_name"] == "latitude"
    assert "units" in coord.attrs
    assert coord.attrs["units"] == "degrees_north"
    assert "name" in coord.encoding
    assert coord.encoding["name"] == "latitude"


def test_toxarray_keeping_encoding_encoding_false():
    D = da.random.random((100,))
    c = Coordinate(data=D, axis=Axis("lat", is_dim=True), dims=("lat"))
    coords_dset = c.to_xarray(encoding=False)
    coord = coords_dset["lat"]
    assert "lat" in coord.coords
    assert coord.name == "lat"
    assert coord.dims == ("lat",)
    assert "standard_name" in coord.attrs
    assert coord.attrs["standard_name"] == "latitude"
    assert "units" in coord.attrs
    assert coord.attrs["units"] == "degrees_north"
    assert "name" in coord.encoding
    assert coord.encoding["name"] == "lat"

    c = Coordinate(data=D, axis=Axis("latitude", is_dim=True), dims=("latitude"))
    coords_dset = c.to_xarray(encoding=False)
    coord = coords_dset["latitude"]
    assert coord.dims == ("latitude",)
    assert coord.name == "latitude"
    assert "standard_name" in coord.attrs
    assert coord.attrs["standard_name"] == "latitude"
    assert "units" in coord.attrs
    assert coord.attrs["units"] == "degrees_north"
    assert "name" in coord.encoding
    assert coord.encoding["name"] == "latitude"


def test_init_fails_if_is_dim_and_axis_name_differ_from_dims():
    D = da.random.random((100,))
    with pytest.raises(
        ex.HCubeValueError,
        match=r"If the Coordinate is a dimension, it has to depend only on itself, but provided `dims` are*",
    ):
        _ = Coordinate(data=D, axis=Axis("lat", is_dim=True), dims=("x", "y"))

    with pytest.raises(
        ex.HCubeValueError,
        match=r"`dims` parameter for dimension coordinate should have the same name as axis name*",
    ):
        _ = Coordinate(data=D, axis=Axis("lat", is_dim=True), dims=("latitude"))

    with pytest.raises(
        ex.HCubeValueError,
        match=r"`dims` parameter for dimension coordinate should have the same name as axis name*",
    ):
        _ = Coordinate(data=D, axis=Axis("latitude", is_dim=True), dims=("lat"))


def test_toxarray_keeping_encoding_encoding_true():
    D = da.random.random((100,))
    c = Coordinate(data=D, axis=Axis("lat", is_dim=True))
    coord_dset = c.to_xarray(encoding=True)
    coord = coord_dset["lat"]
    assert coord.name == "lat"
    assert coord.dims == ("lat",)
    assert "standard_name" in coord.attrs
    assert coord.attrs["standard_name"] == "latitude"
    assert "units" in coord.attrs
    assert coord.attrs["units"] == "degrees_north"
    assert "name" in coord.encoding
    assert coord.encoding["name"] == "lat"

    c = Coordinate(data=D, axis=Axis("latitude", is_dim=True), dims=("latitude"))
    coord_dset = c.to_xarray(encoding=True)
    coord = coord_dset["latitude"]
    assert coord.name == "latitude"
    assert coord.dims == ("latitude",)
    assert "standard_name" in coord.attrs
    assert coord.attrs["standard_name"] == "latitude"
    assert "units" in coord.attrs
    assert coord.attrs["units"] == "degrees_north"
    assert "name" in coord.encoding
    assert coord.encoding["name"] == "latitude"


def test_coord_data_always_numpy_array(era5_rotated_netcdf, era5_netcdf):
    for c in era5_rotated_netcdf.coords.keys():
        coord = Coordinate.from_xarray(era5_rotated_netcdf, c)
        assert isinstance(coord._data, np.ndarray)

    for c in era5_netcdf.coords.keys():
        coord = Coordinate.from_xarray(era5_netcdf, c)
        assert isinstance(coord._data, np.ndarray)

    D = da.random.random((100,))
    coord = Coordinate(
        data=D,
        axis=Axis("lon2", is_dim=True, encoding={"name": "new_lon_name"}),
        dims="lon2",
        encoding={"name": "my_lon_name"},
    )

    assert isinstance(coord._data, np.ndarray)

    D = np.random.random((100,))
    coord = Coordinate(
        data=D,
        axis=Axis("lon", is_dim=True, encoding={"name": "new_lon_name"}),
        dims="lon",
        encoding={"name": "my_lon_name"},
    )

    assert isinstance(coord._data, np.ndarray)


<<<<<<< HEAD
def test_vertical_pattern_model_level_number(nemo_ocean_16):
    nemo_ocean_16.depthv.attrs["standard_name"] = "model_level_number"
    coord = Coordinate.from_xarray(nemo_ocean_16, "depthv")
    assert coord.axis_type is AxisType.VERTICAL
=======
def test_to_xarray_with_bounds(era5_rotated_netcdf, nemo_ocean_16):
    coord = Coordinate.from_xarray(era5_rotated_netcdf, "time")
    coord_dset = coord.to_xarray(encoding=False)
    assert "time_bnds" in coord_dset
    assert "bounds" in coord_dset["time"].encoding
    assert coord_dset["time"].encoding["bounds"] == "time_bnds"

    coord = Coordinate.from_xarray(nemo_ocean_16, "time_counter")
    coord_dset = coord.to_xarray(encoding=False)
    assert "time_counter_bounds" in coord_dset
    assert "bounds" in coord_dset["time"].encoding
    assert coord_dset["time"].encoding["bounds"] == "time_counter_bounds"

    coord_dset = coord.to_xarray(encoding=True)
    assert "time_counter_bounds" in coord_dset
    assert "bounds" in coord_dset["time_counter"].encoding
    assert coord_dset["time_counter"].encoding["bounds"] == "time_counter_bounds"

    coord = Coordinate.from_xarray(nemo_ocean_16, "nav_lat")
    coord_dset = coord.to_xarray(encoding=False)
    assert "bounds_lat" in coord_dset
    assert "bounds" in coord_dset["latitude"].encoding
    assert coord_dset["latitude"].encoding["bounds"] == "bounds_lat"

    coord_dset = coord.to_xarray(encoding=True)
    assert "bounds_lat" in coord_dset
    assert "bounds" in coord_dset["nav_lat"].encoding
    assert coord_dset["nav_lat"].encoding["bounds"] == "bounds_lat"

    coord = Coordinate.from_xarray(nemo_ocean_16, "nav_lon")
    coord_dset = coord.to_xarray(encoding=False)
    assert "bounds_lon" in coord_dset
    assert "bounds" in coord_dset["longitude"].encoding
    assert coord_dset["longitude"].encoding["bounds"] == "bounds_lon"

    coord_dset = coord.to_xarray(encoding=True)
    assert "bounds_lon" in coord_dset
    assert "bounds" in coord_dset["nav_lon"].encoding
    assert coord_dset["nav_lon"].encoding["bounds"] == "bounds_lon"
>>>>>>> 41defa6f
<|MERGE_RESOLUTION|>--- conflicted
+++ resolved
@@ -514,12 +514,13 @@
     assert isinstance(coord._data, np.ndarray)
 
 
-<<<<<<< HEAD
+
 def test_vertical_pattern_model_level_number(nemo_ocean_16):
     nemo_ocean_16.depthv.attrs["standard_name"] = "model_level_number"
     coord = Coordinate.from_xarray(nemo_ocean_16, "depthv")
     assert coord.axis_type is AxisType.VERTICAL
-=======
+
+
 def test_to_xarray_with_bounds(era5_rotated_netcdf, nemo_ocean_16):
     coord = Coordinate.from_xarray(era5_rotated_netcdf, "time")
     coord_dset = coord.to_xarray(encoding=False)
@@ -558,5 +559,4 @@
     coord_dset = coord.to_xarray(encoding=True)
     assert "bounds_lon" in coord_dset
     assert "bounds" in coord_dset["nav_lon"].encoding
-    assert coord_dset["nav_lon"].encoding["bounds"] == "bounds_lon"
->>>>>>> 41defa6f
+    assert coord_dset["nav_lon"].encoding["bounds"] == "bounds_lon"