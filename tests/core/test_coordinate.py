from numbers import Number

import dask.array as da
import numpy as np
import dask.array as da
import pytest

<<<<<<< HEAD

=======
>>>>>>> fc839dd8
from geokube.core.axis import Axis, AxisType
from geokube.core.coordinate import Coordinate, CoordinateType
from geokube.core.unit import Unit
from geokube.core.variable import Variable
from tests import compare_dicts
from tests.fixtures import *


def test_process_bounds_fails():
    with pytest.raises(
        TypeError,
<<<<<<< HEAD
        match=r"Expected argument is one of the following types `dict`, `numpy.ndarray`, or `geokube.Variable`, but provided*",
=======
        match=(
            r"Expected argument is one of the following types `dict`,"
            r" `numpy.ndarray`, or `geokube.Variable`, but provided*"
        ),
>>>>>>> fc839dd8
    ):
        Coordinate._process_bounds(
            [1, 2, 3, 4],
            name="name",
            units="units",
            axis=Axis("time"),
            variable_shape=(100, 1),
        )

    with pytest.raises(
        TypeError,
<<<<<<< HEAD
        match=r"Expected argument is one of the following types `dict`, `numpy.ndarray`, or `geokube.Variable`, but provided*",
=======
        match=(
            r"Expected argument is one of the following types `dict`,"
            r" `numpy.ndarray`, or `geokube.Variable`, but provided*"
        ),
>>>>>>> fc839dd8
    ):
        Coordinate._process_bounds(
            "bounds",
            name="name",
            units="units",
            axis=Axis("time"),
            variable_shape=(100, 1),
        )

    with pytest.raises(
        TypeError,
<<<<<<< HEAD
        match=r"Expected argument is one of the following types `dict`, `numpy.ndarray`, or `geokube.Variable`, but provided*",
=======
        match=(
            r"Expected argument is one of the following types `dict`,"
            r" `numpy.ndarray`, or `geokube.Variable`, but provided*"
        ),
>>>>>>> fc839dd8
    ):
        Coordinate._process_bounds(
            xr.DataArray([1, 2, 3, 4]),
            name="name",
            units="units",
            axis=Axis("time"),
            variable_shape=(100, 1),
        )

    with pytest.raises(ValueError, match=r"Bounds should *"):
        _ = Coordinate._process_bounds(
            Variable(data=np.random.rand(100, 5), dims=["time", "bounds"]),
            name="name",
            units="units",
            axis=Axis("time"),
            variable_shape=(100, 1),
        )

    with pytest.raises(ValueError, match=r"Bounds should *"):
        _ = Coordinate._process_bounds(
            Variable(
                data=np.random.rand(100, 5), dims=["time", "bounds"], units="m"
            ),
            name="name",
            units="units",
            axis=Axis("time"),
            variable_shape=(100, 1),
        )

    with pytest.raises(ValueError, match=r"Bounds should *"):
        _ = Coordinate._process_bounds(
            bounds=da.random.random((400, 2)),
            name="name",
            units="units",
            axis=Axis("time"),
            variable_shape=(100, 1),
        )


def test_process_bounds_proper_attrs_setting():
    D = np.random.rand(100, 2)
    r = Coordinate._process_bounds(
        Variable(data=D, dims=["time", "bounds"]),
        name="name",
        units="units",
        axis=Axis("time"),
        variable_shape=(100, 1),
    )
    assert isinstance(r, dict)
    assert "name_bounds" in r
    assert np.all(r["name_bounds"] == D)

    r = Coordinate._process_bounds(
        bounds=D,
        name="name",
        units="units",
        axis=Axis("time"),
        variable_shape=(100, 1),
    )
    assert isinstance(r, dict)
    assert "name_bounds" in r
    assert isinstance(r["name_bounds"], Variable)
    assert r["name_bounds"].units == Unit("units")
    assert np.all(r["name_bounds"] == D)

    D = da.random.random((400, 2))
    r = Coordinate._process_bounds(
        bounds=D,
        name="name2",
        units="units",
        axis=Axis("time"),
        variable_shape=(400, 1),
    )
    assert isinstance(r, dict)
    assert "name2_bounds" in r
    assert isinstance(r["name2_bounds"], Variable)
    assert r["name2_bounds"].units == Unit("units")
    assert np.all(r["name2_bounds"] == D)


def test_process_bounds_using_dict():
    d = {
        "q": np.ones((100, 2)),
        "w_bounds": Variable(
            data=np.full((100, 2), fill_value=10), dims=("lat", "bounds")
        ),
    }

    # with pytest.raises(ValueError, match=r"Bounds should*"):
    #     _ = Coordinate._process_bounds(
    #         d, name="name2", units="m", axis=Axis("lat"), variable_shape=(400, 1)
    #     )

    r = Coordinate._process_bounds(
        d, name="name2", units="m", axis=Axis("lon"), variable_shape=(100, 1)
    )
    assert "q" in r
    assert "w_bounds" in r
    assert r["q"].units == Unit("m")
    assert set(r["q"].dim_names) == {"lon", "bounds"}
    assert r["w_bounds"].units == Unit(
        None
    )  # no unit provided in `w` Variable definition
    assert set(r["w_bounds"].dim_names) == {
        "lat",
        "bounds",
    }  # `lat` defined as `w` Variable dim


def test_init_fails():
    with pytest.raises(ValueError, match=r"`data` cannot be `None`"):
        _ = Coordinate(data=None, axis="lat")

    with pytest.raises(
        TypeError,
<<<<<<< HEAD
        match=r"Expected argument is one of the following types `geokube.Axis` or `str`, but provided *",
=======
        match=(
            r"Expected argument is one of the following types `geokube.Axis`"
            r" or `str`, but provided *"
        ),
>>>>>>> fc839dd8
    ):
        _ = Coordinate(data=np.ones(100), axis=["lat"])

    with pytest.raises(
        TypeError,
<<<<<<< HEAD
        match=r"Expected argument is one of the following types `geokube.Axis` or `str`, but provided *",
=======
        match=(
            r"Expected argument is one of the following types `geokube.Axis`"
            r" or `str`, but provided *"
        ),
>>>>>>> fc839dd8
    ):
        _ = Coordinate(data=np.ones(100), axis=15670)

    with pytest.raises(
        ValueError,
<<<<<<< HEAD
        match=r"If coordinate is not a dimension, you need to supply `dims` argument!",
=======
        match=(
            r"If coordinate is not a dimension, you need to supply `dims`"
            r" argument!"
        ),
>>>>>>> fc839dd8
    ):
        _ = Coordinate(data=np.ones(100), axis=Axis("lat", is_dim=False))


def test_init_from_dask():
    D = da.random.random((100,))
    c = Coordinate(data=D, axis=Axis("latitude", is_dim=True), dims="latitude")
    assert c.dim_names == ("latitude",)
    assert c.dim_ncvars == ("latitude",)
    assert c.type is CoordinateType.INDEPENDENT
    assert c.axis_type is AxisType.LATITUDE
    assert c.is_independent


@pytest.mark.skip(
    "Invalidate as in the current version, if `dims` is None, it is created"
    " based on provided `axis`"
)
def test_init_from_dask_fail():
    D = da.random.random((100,))

    with pytest.raises(ValueError, match=r"Provided data have *"):
        _ = Coordinate(
            data=D,
            axis=Axis("lon", is_dim=True, encoding={"name": "new_lon_name"}),
            dims=None,
        )


def test_init_from_dask_proper_attrs_setting():
    D = da.random.random((100,))
    c = Coordinate(
        data=D,
        axis=Axis("lon", is_dim=True, encoding={"name": "new_lon_name"}),
        dims="lon",
    )
    assert c.name == "lon"
    assert c.ncvar == "new_lon_name"
    assert c.dim_names == ("lon",)
    assert c.dim_ncvars == ("lon",)
    assert c.type is CoordinateType.INDEPENDENT
    assert c.axis_type is AxisType.LONGITUDE
    assert c.is_independent


def test_init_from_dask_fail_on_bounds_shape():
    D = da.random.random((100,))
    with pytest.raises(ValueError, match=r"Bounds should*"):
        _ = Coordinate(
            data=D,
            axis=Axis("lon", is_dim=True, encoding={"name": "new_lon_name"}),
            bounds=np.ones((104, 2)),
        )


def test_init_from_numpy_proper_attrs_setting():
    D = np.random.random((100,))
    c = Coordinate(
        data=D,
        axis=Axis("lon", is_dim=True, encoding={"name": "new_lon_name"}),
        dims="lon",
        encoding={"name": "my_lon_name"},
    )
    assert c.name == "lon"
    # if encoding provieded for Axis and Cooridnate, they are merged. Keys in Axis encoding will be overwritten
    assert c.ncvar == "my_lon_name"
    assert c.dim_names == ("lon",)
    assert c.dim_ncvars == ("lon",)
    assert c.type is CoordinateType.INDEPENDENT
    assert c.axis_type is AxisType.LONGITUDE
    assert c.is_independent


def test_init_fails_on_scalar_data_if_dims_passed():
    with pytest.raises(ValueError, match=r"Provided data have *"):
        _ = Coordinate(data=10, axis="longitude", dims="longitude")


def test_init_with_scalar_data():
    c = Coordinate(data=10, axis="longitude")
    assert c.type is CoordinateType.SCALAR
    assert c.axis_type is AxisType.LONGITUDE
    assert np.all(c.values == 10)
    assert c.is_independent  # Scalar treated as independent


def test_init_fails_on_missing_dim():
    D = da.random.random((100, 50))
    with pytest.raises(ValueError, match=r"Provided data have *"):
        _ = Coordinate(data=D, axis="longitude", dims="longitude")


def test_init_proper_multidim_coord():
    D = da.random.random((100, 50))
    c = Coordinate(data=D, axis="longitude", dims=["x", "y"])
    assert c.type is CoordinateType.DEPENDENT
    assert c.axis_type is AxisType.LONGITUDE
    assert c.dim_names == ("x", "y")
    assert c.dim_ncvars == ("x", "y")
    assert c.is_dependent


def test_from_xarray__regular_latlon(era5_netcdf):
    c = Coordinate.from_xarray(era5_netcdf, "time")
    assert c.type is CoordinateType.INDEPENDENT
    assert c.axis_type is AxisType.TIME
    assert c.dim_names == ("time",)
    assert c.units == Unit(
        era5_netcdf["time"].encoding["units"],
        era5_netcdf["time"].encoding["calendar"],
    )
    assert c.bounds is None
    assert not c.has_bounds


def test_from_xarray_rotated_pole(era5_rotated_netcdf):
    c = Coordinate.from_xarray(era5_rotated_netcdf, "soil1")
    assert c.dim_names == ("depth",)
    assert c.dim_ncvars == ("soil1",)
    assert c.has_bounds
    assert c.bounds is not None
    assert c.name == "depth"
    assert c.ncvar == "soil1"
    assert c.type is CoordinateType.INDEPENDENT
    assert c.axis_type is AxisType.VERTICAL or c.axis_type is AxisType.Z
    assert c.dim_names == ("depth",)
    assert c.dim_ncvars == ("soil1",)
    assert c.units == Unit("m")
    assert c.bounds["soil1_bnds"].units == Unit("m")


def test_from_xarray_rotated_pole_with_mapping(era5_rotated_netcdf):
    c = Coordinate.from_xarray(
        era5_rotated_netcdf, "soil1", mapping={"soil1": {"name": "new_soil"}}
    )
    assert c.has_bounds
    assert c.bounds is not None
    assert c.name == "new_soil"
    assert c.ncvar == "soil1"
    assert c.dim_names == ("new_soil",)
    assert c.dim_ncvars == ("soil1",)
    assert c.type is CoordinateType.INDEPENDENT
    assert c.axis_type is AxisType.VERTICAL or c.axis_type is AxisType.Z
    assert c.dim_ncvars == ("soil1",)
    assert c.units == Unit("m")
    assert c.bounds["soil1_bnds"].units == Unit("m")


def test_to_xarray_rotated_pole_without_encoding(era5_rotated_netcdf):
    c = Coordinate.from_xarray(era5_rotated_netcdf, "soil1")
    coord_dset = c.to_xarray(encoding=False)
    coord = coord_dset["depth"]

    assert coord.name == "depth"
    assert np.all(era5_rotated_netcdf.soil1.values == coord.depth.values)
    assert coord.attrs == era5_rotated_netcdf.soil1.attrs

    assert ("bounds" in coord.encoding) or ("bounds" in coord.attrs)
    compare_dicts(
        coord.encoding,
        era5_rotated_netcdf.soil1.encoding,
        exclude_d1=["name", "_FillValue"],
        exclude_d2="_FillValue",
    )
    assert coord.encoding["_FillValue"] is None


def test_to_xarray_rotated_pole_with_encoding(era5_rotated_netcdf):
    c = Coordinate.from_xarray(era5_rotated_netcdf, "soil1")
    coord_dset = c.to_xarray(encoding=True)
    coord = coord_dset["soil1"]

    assert coord.name == "soil1"
    assert np.all(era5_rotated_netcdf.soil1.values == coord.soil1.values)
    assert coord.attrs == era5_rotated_netcdf.soil1.attrs
    compare_dicts(
        coord.encoding,
        era5_rotated_netcdf.soil1.encoding,
        exclude_d1=["name", "_FillValue"],
        exclude_d2="_FillValue",
    )
    assert coord.encoding["_FillValue"] is None


def test_to_xarray_rotated_pole_with_encoding_2(era5_rotated_netcdf):
    c = Coordinate.from_xarray(era5_rotated_netcdf, "lat")
    assert c.type is CoordinateType.DEPENDENT
    coord_dset = c.to_xarray(encoding=False)
    coord = coord_dset["latitude"]
    assert coord.name == "latitude"
    assert "grid_latitude" in coord.dims
    assert "grid_longitude" in coord.dims
    assert np.all(era5_rotated_netcdf.lat.values == coord.latitude.values)
    assert coord.attrs == era5_rotated_netcdf.lat.attrs
    assert set(coord.encoding) - {"name", "_FillValue"} == set(
        era5_rotated_netcdf.lat.encoding.keys()
    ) - {"bounds"}


def test_to_xarray_rotated_pole_without_encoding_2(era5_rotated_netcdf):
    c = Coordinate.from_xarray(era5_rotated_netcdf, "lat")
    coord_dset = c.to_xarray(encoding=True)
    coord = coord_dset["lat"]
    assert coord.name == "lat"
    assert "rlat" in coord.dims
    assert "rlon" in coord.dims
    assert np.all(era5_rotated_netcdf.lat.values == coord.lat.values)
    assert coord.attrs == era5_rotated_netcdf.lat.attrs
    assert set(coord.encoding) - {"name", "_FillValue"} == set(
        era5_rotated_netcdf.lat.encoding.keys()
    ) - {"bounds"}


def test_toxarray_keeping_encoding_encoding_false_no_dims_passed():
    D = da.random.random((100,))
    c = Coordinate(data=D, axis=Axis("lat", is_dim=True))
    coord_dset = c.to_xarray(encoding=False)
    coord = coord_dset["lat"]
    assert "lat" in coord.coords
    assert "latitude" not in coord.coords
    assert coord.name == "lat"
    assert coord.dims == ("lat",)
    assert "standard_name" in coord.attrs
    assert coord.attrs["standard_name"] == "latitude"
    assert "units" in coord.attrs
    assert coord.attrs["units"] == "degrees_north"
    assert "name" in coord.encoding
    assert coord.encoding["name"] == "lat"

    c = Coordinate(data=D, axis=Axis("latitude", is_dim=True))
    coord_dset = c.to_xarray(encoding=False)
    coord = coord_dset["latitude"]
    assert "latitude" in coord.coords
    assert coord.name == "latitude"
    assert "lat" not in coord.coords
    assert coord.dims == ("latitude",)
    assert "standard_name" in coord.attrs
    assert coord.attrs["standard_name"] == "latitude"
    assert "units" in coord.attrs
    assert coord.attrs["units"] == "degrees_north"
    assert "name" in coord.encoding
    assert coord.encoding["name"] == "latitude"


def test_toxarray_keeping_encoding_encoding_false():
    D = da.random.random((100,))
    c = Coordinate(data=D, axis=Axis("lat", is_dim=True), dims="lat")
    coords_dset = c.to_xarray(encoding=False)
    coord = coords_dset["lat"]
    assert "lat" in coord.coords
    assert coord.name == "lat"
    assert coord.dims == ("lat",)
    assert "standard_name" in coord.attrs
    assert coord.attrs["standard_name"] == "latitude"
    assert "units" in coord.attrs
    assert coord.attrs["units"] == "degrees_north"
    assert "name" in coord.encoding
    assert coord.encoding["name"] == "lat"

    c = Coordinate(data=D, axis=Axis("latitude", is_dim=True), dims="latitude")
    coords_dset = c.to_xarray(encoding=False)
    coord = coords_dset["latitude"]
    assert coord.dims == ("latitude",)
    assert coord.name == "latitude"
    assert "standard_name" in coord.attrs
    assert coord.attrs["standard_name"] == "latitude"
    assert "units" in coord.attrs
    assert coord.attrs["units"] == "degrees_north"
    assert "name" in coord.encoding
    assert coord.encoding["name"] == "latitude"


def test_init_fails_if_is_dim_and_axis_name_differ_from_dims():
    D = da.random.random((100,))
    with pytest.raises(
        ValueError,
<<<<<<< HEAD
        match=r"If the Coordinate is a dimension, it has to depend only on itself, but provided `dims` are*",
=======
        match=(
            r"If the Coordinate is a dimension, it has to depend only on"
            r" itself, but provided `dims` are*"
        ),
>>>>>>> fc839dd8
    ):
        _ = Coordinate(data=D, axis=Axis("lat", is_dim=True), dims=("x", "y"))

    with pytest.raises(
        ValueError,
<<<<<<< HEAD
        match=r"`dims` parameter for dimension coordinate should have the same name as axis name*",
=======
        match=(
            r"`dims` parameter for dimension coordinate should have the same"
            r" name as axis name*"
        ),
>>>>>>> fc839dd8
    ):
        _ = Coordinate(data=D, axis=Axis("lat", is_dim=True), dims="latitude")

    with pytest.raises(
        ValueError,
<<<<<<< HEAD
        match=r"`dims` parameter for dimension coordinate should have the same name as axis name*",
=======
        match=(
            r"`dims` parameter for dimension coordinate should have the same"
            r" name as axis name*"
        ),
>>>>>>> fc839dd8
    ):
        _ = Coordinate(data=D, axis=Axis("latitude", is_dim=True), dims="lat")


def test_toxarray_keeping_encoding_encoding_true():
    D = da.random.random((100,))
    c = Coordinate(data=D, axis=Axis("lat", is_dim=True))
    coord_dset = c.to_xarray(encoding=True)
    coord = coord_dset["lat"]
    assert coord.name == "lat"
    assert coord.dims == ("lat",)
    assert "standard_name" in coord.attrs
    assert coord.attrs["standard_name"] == "latitude"
    assert "units" in coord.attrs
    assert coord.attrs["units"] == "degrees_north"
    assert "name" in coord.encoding
    assert coord.encoding["name"] == "lat"

    c = Coordinate(data=D, axis=Axis("latitude", is_dim=True), dims="latitude")
    coord_dset = c.to_xarray(encoding=True)
    coord = coord_dset["latitude"]
    assert coord.name == "latitude"
    assert coord.dims == ("latitude",)
    assert "standard_name" in coord.attrs
    assert coord.attrs["standard_name"] == "latitude"
    assert "units" in coord.attrs
    assert coord.attrs["units"] == "degrees_north"
    assert "name" in coord.encoding
    assert coord.encoding["name"] == "latitude"


def test_coord_data_always_numpy_array(era5_rotated_netcdf, era5_netcdf):
    for c in era5_rotated_netcdf.coords.keys():
        coord = Coordinate.from_xarray(era5_rotated_netcdf, c)
        assert isinstance(coord._data, np.ndarray)

    for c in era5_netcdf.coords.keys():
        coord = Coordinate.from_xarray(era5_netcdf, c)
        assert isinstance(coord._data, np.ndarray)

    D = da.random.random((100,))
    coord = Coordinate(
        data=D,
        axis=Axis("lon2", is_dim=True, encoding={"name": "new_lon_name"}),
        dims="lon2",
        encoding={"name": "my_lon_name"},
    )

    assert isinstance(coord._data, np.ndarray)

    D = np.random.random((100,))
    coord = Coordinate(
        data=D,
        axis=Axis("lon", is_dim=True, encoding={"name": "new_lon_name"}),
        dims="lon",
        encoding={"name": "my_lon_name"},
    )

    assert isinstance(coord._data, np.ndarray)


def test_vertical_pattern_model_level_number(nemo_ocean_16):
    nemo_ocean_16.depthv.attrs["standard_name"] = "model_level_number"
    coord = Coordinate.from_xarray(nemo_ocean_16, "depthv")
    assert coord.axis_type is AxisType.VERTICAL


def test_to_xarray_with_bounds(era5_rotated_netcdf, nemo_ocean_16):
    coord = Coordinate.from_xarray(era5_rotated_netcdf, "time")
    coord_dset = coord.to_xarray(encoding=False)
    assert "time_bnds" in coord_dset
    assert "bounds" in coord_dset["time"].encoding
    assert coord_dset["time"].encoding["bounds"] == "time_bnds"

    coord = Coordinate.from_xarray(nemo_ocean_16, "time_counter")
    coord_dset = coord.to_xarray(encoding=False)
    assert "time_counter_bounds" in coord_dset
    assert "bounds" in coord_dset["time"].encoding
    assert coord_dset["time"].encoding["bounds"] == "time_counter_bounds"

    coord_dset = coord.to_xarray(encoding=True)
    assert "time_counter_bounds" in coord_dset
    assert "bounds" in coord_dset["time_counter"].encoding
    assert (
        coord_dset["time_counter"].encoding["bounds"] == "time_counter_bounds"
    )

    coord = Coordinate.from_xarray(nemo_ocean_16, "nav_lat")
    coord_dset = coord.to_xarray(encoding=False)
    assert "bounds_lat" in coord_dset
    assert "bounds" in coord_dset["latitude"].encoding
    assert coord_dset["latitude"].encoding["bounds"] == "bounds_lat"

    coord_dset = coord.to_xarray(encoding=True)
    assert "bounds_lat" in coord_dset
    assert "bounds" in coord_dset["nav_lat"].encoding
    assert coord_dset["nav_lat"].encoding["bounds"] == "bounds_lat"

    coord = Coordinate.from_xarray(nemo_ocean_16, "nav_lon")
    coord_dset = coord.to_xarray(encoding=False)
    assert "bounds_lon" in coord_dset
    assert "bounds" in coord_dset["longitude"].encoding
    assert coord_dset["longitude"].encoding["bounds"] == "bounds_lon"

    coord_dset = coord.to_xarray(encoding=True)
    assert "bounds_lon" in coord_dset
    assert "bounds" in coord_dset["nav_lon"].encoding
    assert coord_dset["nav_lon"].encoding["bounds"] == "bounds_lon"


def test_era5_check_if_independent_when_name_encoding_set(era5_netcdf):
    era5_netcdf["latitude"].encoding["name"] = "lat"
    coord = Coordinate.from_xarray(era5_netcdf, "latitude")
    assert coord.is_independent<|MERGE_RESOLUTION|>--- conflicted
+++ resolved
@@ -5,10 +5,6 @@
 import dask.array as da
 import pytest
 
-<<<<<<< HEAD
-
-=======
->>>>>>> fc839dd8
 from geokube.core.axis import Axis, AxisType
 from geokube.core.coordinate import Coordinate, CoordinateType
 from geokube.core.unit import Unit
@@ -20,14 +16,10 @@
 def test_process_bounds_fails():
     with pytest.raises(
         TypeError,
-<<<<<<< HEAD
-        match=r"Expected argument is one of the following types `dict`, `numpy.ndarray`, or `geokube.Variable`, but provided*",
-=======
         match=(
             r"Expected argument is one of the following types `dict`,"
             r" `numpy.ndarray`, or `geokube.Variable`, but provided*"
         ),
->>>>>>> fc839dd8
     ):
         Coordinate._process_bounds(
             [1, 2, 3, 4],
@@ -39,14 +31,10 @@
 
     with pytest.raises(
         TypeError,
-<<<<<<< HEAD
-        match=r"Expected argument is one of the following types `dict`, `numpy.ndarray`, or `geokube.Variable`, but provided*",
-=======
         match=(
             r"Expected argument is one of the following types `dict`,"
             r" `numpy.ndarray`, or `geokube.Variable`, but provided*"
         ),
->>>>>>> fc839dd8
     ):
         Coordinate._process_bounds(
             "bounds",
@@ -58,14 +46,10 @@
 
     with pytest.raises(
         TypeError,
-<<<<<<< HEAD
-        match=r"Expected argument is one of the following types `dict`, `numpy.ndarray`, or `geokube.Variable`, but provided*",
-=======
         match=(
             r"Expected argument is one of the following types `dict`,"
             r" `numpy.ndarray`, or `geokube.Variable`, but provided*"
         ),
->>>>>>> fc839dd8
     ):
         Coordinate._process_bounds(
             xr.DataArray([1, 2, 3, 4]),
@@ -181,40 +165,28 @@
 
     with pytest.raises(
         TypeError,
-<<<<<<< HEAD
-        match=r"Expected argument is one of the following types `geokube.Axis` or `str`, but provided *",
-=======
         match=(
             r"Expected argument is one of the following types `geokube.Axis`"
             r" or `str`, but provided *"
         ),
->>>>>>> fc839dd8
     ):
         _ = Coordinate(data=np.ones(100), axis=["lat"])
 
     with pytest.raises(
         TypeError,
-<<<<<<< HEAD
-        match=r"Expected argument is one of the following types `geokube.Axis` or `str`, but provided *",
-=======
         match=(
             r"Expected argument is one of the following types `geokube.Axis`"
             r" or `str`, but provided *"
         ),
->>>>>>> fc839dd8
     ):
         _ = Coordinate(data=np.ones(100), axis=15670)
 
     with pytest.raises(
         ValueError,
-<<<<<<< HEAD
-        match=r"If coordinate is not a dimension, you need to supply `dims` argument!",
-=======
         match=(
             r"If coordinate is not a dimension, you need to supply `dims`"
             r" argument!"
         ),
->>>>>>> fc839dd8
     ):
         _ = Coordinate(data=np.ones(100), axis=Axis("lat", is_dim=False))
 
@@ -491,40 +463,28 @@
     D = da.random.random((100,))
     with pytest.raises(
         ValueError,
-<<<<<<< HEAD
-        match=r"If the Coordinate is a dimension, it has to depend only on itself, but provided `dims` are*",
-=======
         match=(
             r"If the Coordinate is a dimension, it has to depend only on"
             r" itself, but provided `dims` are*"
         ),
->>>>>>> fc839dd8
     ):
         _ = Coordinate(data=D, axis=Axis("lat", is_dim=True), dims=("x", "y"))
 
     with pytest.raises(
         ValueError,
-<<<<<<< HEAD
-        match=r"`dims` parameter for dimension coordinate should have the same name as axis name*",
-=======
         match=(
             r"`dims` parameter for dimension coordinate should have the same"
             r" name as axis name*"
         ),
->>>>>>> fc839dd8
     ):
         _ = Coordinate(data=D, axis=Axis("lat", is_dim=True), dims="latitude")
 
     with pytest.raises(
         ValueError,
-<<<<<<< HEAD
-        match=r"`dims` parameter for dimension coordinate should have the same name as axis name*",
-=======
         match=(
             r"`dims` parameter for dimension coordinate should have the same"
             r" name as axis name*"
         ),
->>>>>>> fc839dd8
     ):
         _ = Coordinate(data=D, axis=Axis("latitude", is_dim=True), dims="lat")
 
