from numbers import Number

import dask.array as da
import numpy as np
import dask.array as da
import pytest

from geokube.core.axis import Axis, AxisType
from geokube.core.coordinate import Coordinate, CoordinateType
from geokube.core.unit import Unit
from geokube.core.variable import Variable
from tests import compare_dicts
from tests.fixtures import *


def test_process_bounds_fails():
    with pytest.raises(
<<<<<<< HEAD
        ex.HCubeTypeError,
=======
        TypeError,
>>>>>>> 6c06032b
        match=(
            r"Expected argument is one of the following types `dict`,"
            r" `numpy.ndarray`, or `geokube.Variable`, but provided*"
        ),
    ):
        Coordinate._process_bounds(
            [1, 2, 3, 4],
            name="name",
            units="units",
            axis=Axis("time"),
            variable_shape=(100, 1),
        )

    with pytest.raises(
<<<<<<< HEAD
        ex.HCubeTypeError,
=======
        TypeError,
>>>>>>> 6c06032b
        match=(
            r"Expected argument is one of the following types `dict`,"
            r" `numpy.ndarray`, or `geokube.Variable`, but provided*"
        ),
    ):
        Coordinate._process_bounds(
            "bounds",
            name="name",
            units="units",
            axis=Axis("time"),
            variable_shape=(100, 1),
        )

    with pytest.raises(
<<<<<<< HEAD
        ex.HCubeTypeError,
=======
        TypeError,
>>>>>>> 6c06032b
        match=(
            r"Expected argument is one of the following types `dict`,"
            r" `numpy.ndarray`, or `geokube.Variable`, but provided*"
        ),
    ):
        Coordinate._process_bounds(
            xr.DataArray([1, 2, 3, 4]),
            name="name",
            units="units",
            axis=Axis("time"),
            variable_shape=(100, 1),
        )

    with pytest.raises(ValueError, match=r"Bounds should *"):
        _ = Coordinate._process_bounds(
            Variable(data=np.random.rand(100, 5), dims=["time", "bounds"]),
            name="name",
            units="units",
            axis=Axis("time"),
            variable_shape=(100, 1),
        )

    with pytest.raises(ValueError, match=r"Bounds should *"):
        _ = Coordinate._process_bounds(
            Variable(
                data=np.random.rand(100, 5), dims=["time", "bounds"], units="m"
            ),
            name="name",
            units="units",
            axis=Axis("time"),
            variable_shape=(100, 1),
        )

    with pytest.raises(ValueError, match=r"Bounds should *"):
        _ = Coordinate._process_bounds(
            bounds=da.random.random((400, 2)),
            name="name",
            units="units",
            axis=Axis("time"),
            variable_shape=(100, 1),
        )


def test_process_bounds_proper_attrs_setting():
    D = np.random.rand(100, 2)
    r = Coordinate._process_bounds(
        Variable(data=D, dims=["time", "bounds"]),
        name="name",
        units="units",
        axis=Axis("time"),
        variable_shape=(100, 1),
    )
    assert isinstance(r, dict)
    assert "name_bounds" in r
    assert np.all(r["name_bounds"] == D)

    r = Coordinate._process_bounds(
        bounds=D,
        name="name",
        units="units",
        axis=Axis("time"),
        variable_shape=(100, 1),
    )
    assert isinstance(r, dict)
    assert "name_bounds" in r
    assert isinstance(r["name_bounds"], Variable)
    assert r["name_bounds"].units == Unit("units")
    assert np.all(r["name_bounds"] == D)

    D = da.random.random((400, 2))
    r = Coordinate._process_bounds(
        bounds=D,
        name="name2",
        units="units",
        axis=Axis("time"),
        variable_shape=(400, 1),
    )
    assert isinstance(r, dict)
    assert "name2_bounds" in r
    assert isinstance(r["name2_bounds"], Variable)
    assert r["name2_bounds"].units == Unit("units")
    assert np.all(r["name2_bounds"] == D)


def test_process_bounds_using_dict():
    d = {
        "q": np.ones((100, 2)),
        "w_bounds": Variable(
            data=np.full((100, 2), fill_value=10), dims=("lat", "bounds")
        ),
    }

    # with pytest.raises(ValueError, match=r"Bounds should*"):
    #     _ = Coordinate._process_bounds(
    #         d, name="name2", units="m", axis=Axis("lat"), variable_shape=(400, 1)
    #     )

    r = Coordinate._process_bounds(
        d, name="name2", units="m", axis=Axis("lon"), variable_shape=(100, 1)
    )
    assert "q" in r
    assert "w_bounds" in r
    assert r["q"].units == Unit("m")
    assert set(r["q"].dim_names) == {"lon", "bounds"}
    assert r["w_bounds"].units == Unit(
        None
    )  # no unit provided in `w` Variable definition
    assert set(r["w_bounds"].dim_names) == {
        "lat",
        "bounds",
    }  # `lat` defined as `w` Variable dim


def test_init_fails():
    with pytest.raises(ValueError, match=r"`data` cannot be `None`"):
        _ = Coordinate(data=None, axis="lat")

    with pytest.raises(
<<<<<<< HEAD
        ex.HCubeTypeError,
=======
        TypeError,
>>>>>>> 6c06032b
        match=(
            r"Expected argument is one of the following types `geokube.Axis`"
            r" or `str`, but provided *"
        ),
    ):
        _ = Coordinate(data=np.ones(100), axis=["lat"])

    with pytest.raises(
<<<<<<< HEAD
        ex.HCubeTypeError,
=======
        TypeError,
>>>>>>> 6c06032b
        match=(
            r"Expected argument is one of the following types `geokube.Axis`"
            r" or `str`, but provided *"
        ),
    ):
        _ = Coordinate(data=np.ones(100), axis=15670)

    with pytest.raises(
<<<<<<< HEAD
        ex.HCubeValueError,
=======
        ValueError,
>>>>>>> 6c06032b
        match=(
            r"If coordinate is not a dimension, you need to supply `dims`"
            r" argument!"
        ),
    ):
        _ = Coordinate(data=np.ones(100), axis=Axis("lat", is_dim=False))


def test_init_from_dask():
    D = da.random.random((100,))
    c = Coordinate(data=D, axis=Axis("latitude", is_dim=True), dims="latitude")
    assert c.dim_names == ("latitude",)
    assert c.dim_ncvars == ("latitude",)
    assert c.type is CoordinateType.INDEPENDENT
    assert c.axis_type is AxisType.LATITUDE
    assert c.is_independent


@pytest.mark.skip(
    "Invalidate as in the current version, if `dims` is None, it is created"
    " based on provided `axis`"
)
def test_init_from_dask_fail():
    D = da.random.random((100,))

    with pytest.raises(ValueError, match=r"Provided data have *"):
        _ = Coordinate(
            data=D,
            axis=Axis("lon", is_dim=True, encoding={"name": "new_lon_name"}),
            dims=None,
        )


def test_init_from_dask_proper_attrs_setting():
    D = da.random.random((100,))
    c = Coordinate(
        data=D,
        axis=Axis("lon", is_dim=True, encoding={"name": "new_lon_name"}),
        dims="lon",
    )
    assert c.name == "lon"
    assert c.ncvar == "new_lon_name"
    assert c.dim_names == ("lon",)
    assert c.dim_ncvars == ("lon",)
    assert c.type is CoordinateType.INDEPENDENT
    assert c.axis_type is AxisType.LONGITUDE
    assert c.is_independent


def test_init_from_dask_fail_on_bounds_shape():
    D = da.random.random((100,))
    with pytest.raises(ValueError, match=r"Bounds should*"):
        _ = Coordinate(
            data=D,
            axis=Axis("lon", is_dim=True, encoding={"name": "new_lon_name"}),
            bounds=np.ones((104, 2)),
        )


def test_init_from_numpy_proper_attrs_setting():
    D = np.random.random((100,))
    c = Coordinate(
        data=D,
        axis=Axis("lon", is_dim=True, encoding={"name": "new_lon_name"}),
        dims="lon",
        encoding={"name": "my_lon_name"},
    )
    assert c.name == "lon"
    # if encoding provieded for Axis and Cooridnate, they are merged. Keys in Axis encoding will be overwritten
    assert c.ncvar == "my_lon_name"
    assert c.dim_names == ("lon",)
    assert c.dim_ncvars == ("lon",)
    assert c.type is CoordinateType.INDEPENDENT
    assert c.axis_type is AxisType.LONGITUDE
    assert c.is_independent


def test_init_fails_on_scalar_data_if_dims_passed():
    with pytest.raises(ValueError, match=r"Provided data have *"):
        _ = Coordinate(data=10, axis="longitude", dims="longitude")


def test_init_with_scalar_data():
    c = Coordinate(data=10, axis="longitude")
    assert c.type is CoordinateType.SCALAR
    assert c.axis_type is AxisType.LONGITUDE
    assert np.all(c.values == 10)
    assert c.is_independent  # Scalar treated as independent


def test_init_fails_on_missing_dim():
    D = da.random.random((100, 50))
    with pytest.raises(ValueError, match=r"Provided data have *"):
        _ = Coordinate(data=D, axis="longitude", dims="longitude")


def test_init_proper_multidim_coord():
    D = da.random.random((100, 50))
    c = Coordinate(data=D, axis="longitude", dims=["x", "y"])
    assert c.type is CoordinateType.DEPENDENT
    assert c.axis_type is AxisType.LONGITUDE
    assert c.dim_names == ("x", "y")
    assert c.dim_ncvars == ("x", "y")
    assert c.is_dependent


def test_from_xarray__regular_latlon(era5_netcdf):
    c = Coordinate.from_xarray(era5_netcdf, "time")
    assert c.type is CoordinateType.INDEPENDENT
    assert c.axis_type is AxisType.TIME
    assert c.dim_names == ("time",)
    assert c.units == Unit(
        era5_netcdf["time"].encoding["units"],
        era5_netcdf["time"].encoding["calendar"],
    )
    assert c.bounds is None
    assert not c.has_bounds


def test_from_xarray_rotated_pole(era5_rotated_netcdf):
    c = Coordinate.from_xarray(era5_rotated_netcdf, "soil1")
    assert c.dim_names == ("depth",)
    assert c.dim_ncvars == ("soil1",)
    assert c.has_bounds
    assert c.bounds is not None
    assert c.name == "depth"
    assert c.ncvar == "soil1"
    assert c.type is CoordinateType.INDEPENDENT
    assert c.axis_type is AxisType.VERTICAL or c.axis_type is AxisType.Z
    assert c.dim_names == ("depth",)
    assert c.dim_ncvars == ("soil1",)
    assert c.units == Unit("m")
    assert c.bounds["soil1_bnds"].units == Unit("m")


def test_from_xarray_rotated_pole_with_mapping(era5_rotated_netcdf):
    c = Coordinate.from_xarray(
        era5_rotated_netcdf, "soil1", mapping={"soil1": {"name": "new_soil"}}
    )
    assert c.has_bounds
    assert c.bounds is not None
    assert c.name == "new_soil"
    assert c.ncvar == "soil1"
    assert c.dim_names == ("new_soil",)
    assert c.dim_ncvars == ("soil1",)
    assert c.type is CoordinateType.INDEPENDENT
    assert c.axis_type is AxisType.VERTICAL or c.axis_type is AxisType.Z
    assert c.dim_ncvars == ("soil1",)
    assert c.units == Unit("m")
    assert c.bounds["soil1_bnds"].units == Unit("m")


def test_to_xarray_rotated_pole_without_encoding(era5_rotated_netcdf):
    c = Coordinate.from_xarray(era5_rotated_netcdf, "soil1")
    coord_dset = c.to_xarray(encoding=False)
    coord = coord_dset["depth"]

    assert coord.name == "depth"
    assert np.all(era5_rotated_netcdf.soil1.values == coord.depth.values)
    assert coord.attrs == era5_rotated_netcdf.soil1.attrs

    assert ("bounds" in coord.encoding) or ("bounds" in coord.attrs)
    compare_dicts(
        coord.encoding,
        era5_rotated_netcdf.soil1.encoding,
        exclude_d1=["name", "_FillValue"],
        exclude_d2="_FillValue",
    )
    assert coord.encoding["_FillValue"] is None


def test_to_xarray_rotated_pole_with_encoding(era5_rotated_netcdf):
    c = Coordinate.from_xarray(era5_rotated_netcdf, "soil1")
    coord_dset = c.to_xarray(encoding=True)
    coord = coord_dset["soil1"]

    assert coord.name == "soil1"
    assert np.all(era5_rotated_netcdf.soil1.values == coord.soil1.values)
    assert coord.attrs == era5_rotated_netcdf.soil1.attrs
    compare_dicts(
        coord.encoding,
        era5_rotated_netcdf.soil1.encoding,
        exclude_d1=["name", "_FillValue"],
        exclude_d2="_FillValue",
    )
    assert coord.encoding["_FillValue"] is None


def test_to_xarray_rotated_pole_with_encoding_2(era5_rotated_netcdf):
    c = Coordinate.from_xarray(era5_rotated_netcdf, "lat")
    assert c.type is CoordinateType.DEPENDENT
    coord_dset = c.to_xarray(encoding=False)
    coord = coord_dset["latitude"]
    assert coord.name == "latitude"
    assert "grid_latitude" in coord.dims
    assert "grid_longitude" in coord.dims
    assert np.all(era5_rotated_netcdf.lat.values == coord.latitude.values)
    assert coord.attrs == era5_rotated_netcdf.lat.attrs
    assert set(coord.encoding) - {"name", "_FillValue"} == set(
        era5_rotated_netcdf.lat.encoding.keys()
    ) - {"bounds"}


def test_to_xarray_rotated_pole_without_encoding_2(era5_rotated_netcdf):
    c = Coordinate.from_xarray(era5_rotated_netcdf, "lat")
    coord_dset = c.to_xarray(encoding=True)
    coord = coord_dset["lat"]
    assert coord.name == "lat"
    assert "rlat" in coord.dims
    assert "rlon" in coord.dims
    assert np.all(era5_rotated_netcdf.lat.values == coord.lat.values)
    assert coord.attrs == era5_rotated_netcdf.lat.attrs
    assert set(coord.encoding) - {"name", "_FillValue"} == set(
        era5_rotated_netcdf.lat.encoding.keys()
    ) - {"bounds"}


def test_toxarray_keeping_encoding_encoding_false_no_dims_passed():
    D = da.random.random((100,))
    c = Coordinate(data=D, axis=Axis("lat", is_dim=True))
    coord_dset = c.to_xarray(encoding=False)
    coord = coord_dset["lat"]
    assert "lat" in coord.coords
    assert "latitude" not in coord.coords
    assert coord.name == "lat"
    assert coord.dims == ("lat",)
    assert "standard_name" in coord.attrs
    assert coord.attrs["standard_name"] == "latitude"
    assert "units" in coord.attrs
    assert coord.attrs["units"] == "degrees_north"
    assert "name" in coord.encoding
    assert coord.encoding["name"] == "lat"

    c = Coordinate(data=D, axis=Axis("latitude", is_dim=True))
    coord_dset = c.to_xarray(encoding=False)
    coord = coord_dset["latitude"]
    assert "latitude" in coord.coords
    assert coord.name == "latitude"
    assert "lat" not in coord.coords
    assert coord.dims == ("latitude",)
    assert "standard_name" in coord.attrs
    assert coord.attrs["standard_name"] == "latitude"
    assert "units" in coord.attrs
    assert coord.attrs["units"] == "degrees_north"
    assert "name" in coord.encoding
    assert coord.encoding["name"] == "latitude"


def test_toxarray_keeping_encoding_encoding_false():
    D = da.random.random((100,))
    c = Coordinate(data=D, axis=Axis("lat", is_dim=True), dims="lat")
    coords_dset = c.to_xarray(encoding=False)
    coord = coords_dset["lat"]
    assert "lat" in coord.coords
    assert coord.name == "lat"
    assert coord.dims == ("lat",)
    assert "standard_name" in coord.attrs
    assert coord.attrs["standard_name"] == "latitude"
    assert "units" in coord.attrs
    assert coord.attrs["units"] == "degrees_north"
    assert "name" in coord.encoding
    assert coord.encoding["name"] == "lat"

    c = Coordinate(data=D, axis=Axis("latitude", is_dim=True), dims="latitude")
    coords_dset = c.to_xarray(encoding=False)
    coord = coords_dset["latitude"]
    assert coord.dims == ("latitude",)
    assert coord.name == "latitude"
    assert "standard_name" in coord.attrs
    assert coord.attrs["standard_name"] == "latitude"
    assert "units" in coord.attrs
    assert coord.attrs["units"] == "degrees_north"
    assert "name" in coord.encoding
    assert coord.encoding["name"] == "latitude"


def test_init_fails_if_is_dim_and_axis_name_differ_from_dims():
    D = da.random.random((100,))
    with pytest.raises(
<<<<<<< HEAD
        ex.HCubeValueError,
=======
        ValueError,
>>>>>>> 6c06032b
        match=(
            r"If the Coordinate is a dimension, it has to depend only on"
            r" itself, but provided `dims` are*"
        ),
    ):
        _ = Coordinate(data=D, axis=Axis("lat", is_dim=True), dims=("x", "y"))

    with pytest.raises(
<<<<<<< HEAD
        ex.HCubeValueError,
=======
        ValueError,
>>>>>>> 6c06032b
        match=(
            r"`dims` parameter for dimension coordinate should have the same"
            r" name as axis name*"
        ),
    ):
        _ = Coordinate(data=D, axis=Axis("lat", is_dim=True), dims="latitude")

    with pytest.raises(
<<<<<<< HEAD
        ex.HCubeValueError,
=======
        ValueError,
>>>>>>> 6c06032b
        match=(
            r"`dims` parameter for dimension coordinate should have the same"
            r" name as axis name*"
        ),
    ):
        _ = Coordinate(data=D, axis=Axis("latitude", is_dim=True), dims="lat")


def test_toxarray_keeping_encoding_encoding_true():
    D = da.random.random((100,))
    c = Coordinate(data=D, axis=Axis("lat", is_dim=True))
    coord_dset = c.to_xarray(encoding=True)
    coord = coord_dset["lat"]
    assert coord.name == "lat"
    assert coord.dims == ("lat",)
    assert "standard_name" in coord.attrs
    assert coord.attrs["standard_name"] == "latitude"
    assert "units" in coord.attrs
    assert coord.attrs["units"] == "degrees_north"
    assert "name" in coord.encoding
    assert coord.encoding["name"] == "lat"

    c = Coordinate(data=D, axis=Axis("latitude", is_dim=True), dims="latitude")
    coord_dset = c.to_xarray(encoding=True)
    coord = coord_dset["latitude"]
    assert coord.name == "latitude"
    assert coord.dims == ("latitude",)
    assert "standard_name" in coord.attrs
    assert coord.attrs["standard_name"] == "latitude"
    assert "units" in coord.attrs
    assert coord.attrs["units"] == "degrees_north"
    assert "name" in coord.encoding
    assert coord.encoding["name"] == "latitude"


def test_coord_data_always_numpy_array(era5_rotated_netcdf, era5_netcdf):
    for c in era5_rotated_netcdf.coords.keys():
        coord = Coordinate.from_xarray(era5_rotated_netcdf, c)
        assert isinstance(coord._data, np.ndarray)

    for c in era5_netcdf.coords.keys():
        coord = Coordinate.from_xarray(era5_netcdf, c)
        assert isinstance(coord._data, np.ndarray)

    D = da.random.random((100,))
    coord = Coordinate(
        data=D,
        axis=Axis("lon2", is_dim=True, encoding={"name": "new_lon_name"}),
        dims="lon2",
        encoding={"name": "my_lon_name"},
    )

    assert isinstance(coord._data, np.ndarray)

    D = np.random.random((100,))
    coord = Coordinate(
        data=D,
        axis=Axis("lon", is_dim=True, encoding={"name": "new_lon_name"}),
        dims="lon",
        encoding={"name": "my_lon_name"},
    )

    assert isinstance(coord._data, np.ndarray)


def test_vertical_pattern_model_level_number(nemo_ocean_16):
    nemo_ocean_16.depthv.attrs["standard_name"] = "model_level_number"
    coord = Coordinate.from_xarray(nemo_ocean_16, "depthv")
    assert coord.axis_type is AxisType.VERTICAL


def test_to_xarray_with_bounds(era5_rotated_netcdf, nemo_ocean_16):
    coord = Coordinate.from_xarray(era5_rotated_netcdf, "time")
    coord_dset = coord.to_xarray(encoding=False)
    assert "time_bnds" in coord_dset
    assert "bounds" in coord_dset["time"].encoding
    assert coord_dset["time"].encoding["bounds"] == "time_bnds"

    coord = Coordinate.from_xarray(nemo_ocean_16, "time_counter")
    coord_dset = coord.to_xarray(encoding=False)
    assert "time_counter_bounds" in coord_dset
    assert "bounds" in coord_dset["time"].encoding
    assert coord_dset["time"].encoding["bounds"] == "time_counter_bounds"

    coord_dset = coord.to_xarray(encoding=True)
    assert "time_counter_bounds" in coord_dset
    assert "bounds" in coord_dset["time_counter"].encoding
    assert (
        coord_dset["time_counter"].encoding["bounds"] == "time_counter_bounds"
    )

    coord = Coordinate.from_xarray(nemo_ocean_16, "nav_lat")
    coord_dset = coord.to_xarray(encoding=False)
    assert "bounds_lat" in coord_dset
    assert "bounds" in coord_dset["latitude"].encoding
    assert coord_dset["latitude"].encoding["bounds"] == "bounds_lat"

    coord_dset = coord.to_xarray(encoding=True)
    assert "bounds_lat" in coord_dset
    assert "bounds" in coord_dset["nav_lat"].encoding
    assert coord_dset["nav_lat"].encoding["bounds"] == "bounds_lat"

    coord = Coordinate.from_xarray(nemo_ocean_16, "nav_lon")
    coord_dset = coord.to_xarray(encoding=False)
    assert "bounds_lon" in coord_dset
    assert "bounds" in coord_dset["longitude"].encoding
    assert coord_dset["longitude"].encoding["bounds"] == "bounds_lon"

    coord_dset = coord.to_xarray(encoding=True)
    assert "bounds_lon" in coord_dset
    assert "bounds" in coord_dset["nav_lon"].encoding
    assert coord_dset["nav_lon"].encoding["bounds"] == "bounds_lon"


def test_era5_check_if_independent_when_name_encoding_set(era5_netcdf):
    era5_netcdf["latitude"].encoding["name"] = "lat"
    coord = Coordinate.from_xarray(era5_netcdf, "latitude")
    assert coord.is_independent<|MERGE_RESOLUTION|>--- conflicted
+++ resolved
@@ -15,11 +15,7 @@
 
 def test_process_bounds_fails():
     with pytest.raises(
-<<<<<<< HEAD
-        ex.HCubeTypeError,
-=======
         TypeError,
->>>>>>> 6c06032b
         match=(
             r"Expected argument is one of the following types `dict`,"
             r" `numpy.ndarray`, or `geokube.Variable`, but provided*"
@@ -34,11 +30,7 @@
         )
 
     with pytest.raises(
-<<<<<<< HEAD
-        ex.HCubeTypeError,
-=======
         TypeError,
->>>>>>> 6c06032b
         match=(
             r"Expected argument is one of the following types `dict`,"
             r" `numpy.ndarray`, or `geokube.Variable`, but provided*"
@@ -53,11 +45,7 @@
         )
 
     with pytest.raises(
-<<<<<<< HEAD
-        ex.HCubeTypeError,
-=======
         TypeError,
->>>>>>> 6c06032b
         match=(
             r"Expected argument is one of the following types `dict`,"
             r" `numpy.ndarray`, or `geokube.Variable`, but provided*"
@@ -176,11 +164,7 @@
         _ = Coordinate(data=None, axis="lat")
 
     with pytest.raises(
-<<<<<<< HEAD
-        ex.HCubeTypeError,
-=======
         TypeError,
->>>>>>> 6c06032b
         match=(
             r"Expected argument is one of the following types `geokube.Axis`"
             r" or `str`, but provided *"
@@ -189,11 +173,7 @@
         _ = Coordinate(data=np.ones(100), axis=["lat"])
 
     with pytest.raises(
-<<<<<<< HEAD
-        ex.HCubeTypeError,
-=======
         TypeError,
->>>>>>> 6c06032b
         match=(
             r"Expected argument is one of the following types `geokube.Axis`"
             r" or `str`, but provided *"
@@ -202,11 +182,7 @@
         _ = Coordinate(data=np.ones(100), axis=15670)
 
     with pytest.raises(
-<<<<<<< HEAD
-        ex.HCubeValueError,
-=======
         ValueError,
->>>>>>> 6c06032b
         match=(
             r"If coordinate is not a dimension, you need to supply `dims`"
             r" argument!"
@@ -486,11 +462,7 @@
 def test_init_fails_if_is_dim_and_axis_name_differ_from_dims():
     D = da.random.random((100,))
     with pytest.raises(
-<<<<<<< HEAD
-        ex.HCubeValueError,
-=======
         ValueError,
->>>>>>> 6c06032b
         match=(
             r"If the Coordinate is a dimension, it has to depend only on"
             r" itself, but provided `dims` are*"
@@ -499,11 +471,7 @@
         _ = Coordinate(data=D, axis=Axis("lat", is_dim=True), dims=("x", "y"))
 
     with pytest.raises(
-<<<<<<< HEAD
-        ex.HCubeValueError,
-=======
         ValueError,
->>>>>>> 6c06032b
         match=(
             r"`dims` parameter for dimension coordinate should have the same"
             r" name as axis name*"
@@ -512,11 +480,7 @@
         _ = Coordinate(data=D, axis=Axis("lat", is_dim=True), dims="latitude")
 
     with pytest.raises(
-<<<<<<< HEAD
-        ex.HCubeValueError,
-=======
         ValueError,
->>>>>>> 6c06032b
         match=(
             r"`dims` parameter for dimension coordinate should have the same"
             r" name as axis name*"
