--- conflicted
+++ resolved
@@ -13,11 +13,7 @@
 
 def test_fails_on_wrong_type():
     with pytest.raises(
-<<<<<<< HEAD
-        ex.HCubeTypeError,
-=======
         TypeError,
->>>>>>> 6c06032b
         match=(
             r"Expected argument is one of the following types `number.Number`,"
             r" `numpy.ndarray`, `dask.array.Array`, or `xarray.Variable`*"
@@ -26,11 +22,7 @@
         _ = Variable({1, 2, 3, 4})
 
     with pytest.raises(
-<<<<<<< HEAD
-        ex.HCubeTypeError,
-=======
         TypeError,
->>>>>>> 6c06032b
         match=(
             r"Expected argument is one of the following types `number.Number`,"
             r" `numpy.ndarray`, `dask.array.Array`, or `xarray.Variable`*"
@@ -39,11 +31,7 @@
         _ = Variable([1, 2, 3, 4])
 
     with pytest.raises(
-<<<<<<< HEAD
-        ex.HCubeTypeError,
-=======
         TypeError,
->>>>>>> 6c06032b
         match=(
             r"Expected argument is one of the following types `number.Number`,"
             r" `numpy.ndarray`, `dask.array.Array`, or `xarray.Variable`*"
